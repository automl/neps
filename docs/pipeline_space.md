# Initializing the Pipeline Space

In NePS, a pivotal step is the definition of the search space, termed `pipeline_space`. This space can be structured
through various approaches, including a Python dictionary, a YAML file, or ConfigSpace. Each of these methods allows
you to specify a set of parameter types, ranging from Float and Categorical to specialized architecture parameters.
Whether you choose a dictionary, YAML file, or ConfigSpace, your selected method serves as a container or framework
within which these parameters are defined and organized. This section not only guides you through the process of
setting up your `pipeline_space` using these methods but also provides detailed instructions and examples on how to
effectively incorporate various parameter types, ensuring that NePS can utilize them in the optimization process.

<<<<<<< HEAD
## Methods for Defining the NePS Pipeline Space

=======

## Methods for Defining the NePS Pipeline Space
>>>>>>> 7de9db25
### Option 1: Using a Python Dictionary

To define the `pipeline_space` using a Python dictionary, follow these steps:

Create a Python dictionary that specifies the parameters and their respective ranges. For example:

```python
pipeline_space = {
    "learning_rate": neps.FloatParameter(lower=0.00001, upper=0.1, log=True),
    "num_epochs": neps.IntegerParameter(lower=3, upper=30, is_fidelity=True),
    "optimizer": neps.CategoricalParameter(choices=["adam", "sgd", "rmsprop"]),
    "dropout_rate": neps.FloatParameter(value=0.5),
}
```

### Option 2: Using a YAML File

Create a YAML file (e.g., pipeline_space.yaml) with the parameter definitions following this structure.

```yaml
pipeline_space: # important to start with
  learning_rate:
    lower: 2e-3
    upper: 0.1
    log: true

  num_epochs:
    type: int # or "integer", optional if u want to manually set this
    lower: 3
    upper: 30
    is_fidelity: True

  optimizer:
    choices: ["adam", "sgd", "rmsprop"]

  dropout_rate:
    value: 0.5
...
```

Ensure your YAML file starts with `pipeline_space:`.
This is the root key under which all parameter configurations are defined.

!!! note "Note"
<<<<<<< HEAD
The various types of parameters displayed in the Dictionary of Option 1 are here automatically determined by the
data. If desired, you have the option to define them manually by providing the argument `type`. For more details,
refer to the section on [Supported Hyperparameter Types](#supported-hyperparameter-types).
=======
    The various types of parameters displayed in the Dictionary of Option 1 are here automatically determined by the
    data. If desired, you have the option to define them manually by providing the argument `type`. For more details,
    refer to the section on [Supported Hyperparameter Types](#supported-hyperparameter-types).

>>>>>>> 7de9db25

### Option 3: Using ConfigSpace

For users familiar with the ConfigSpace library, can also define the `pipeline_space` through
ConfigurationSpace().

```python
from configspace import ConfigurationSpace, UniformFloatHyperparameter

configspace = ConfigurationSpace()
configspace.add_hyperparameter(
    UniformFloatHyperparameter("learning_rate", 0.00001, 0.1, log=True)
)
```

For additional information on ConfigSpace and its features, please visit the following
[link](https://github.com/automl/ConfigSpace).
<<<<<<< HEAD

=======
>>>>>>> 7de9db25
## Supported Hyperparameter Types

### Float/Integer Parameter

- **Expected Arguments:**
<<<<<<< HEAD
  - `lower`: The minimum value of the parameter.
  - `upper`: The maximum value of the parameter.
    - Accepted values: int or float depending on the specific parameter type one wishes to use.
- **Optional Arguments:**
  - `log`: Boolean that indicates if the parameter uses a logarithmic scale (default: False)

    - [Details on how YAML interpret Boolean Values](#important-note-on-yaml-data-type-interpretation)

  - `is_fidelity`: Boolean that marks the parameter as a fidelity parameter (default: False).

  - `default`: Sets a prior central value for the parameter (default: None).

    > Note: Currently, if you define a prior for one parameter, you must do so for all your variables.

  - `default_confidence`: Specifies the confidence level of the default value,
    indicating how strongly the prior
    should be considered (default: 'low').

    - Accepted values: 'low', 'medium', or 'high'.

  - `type`: Specifies the data type of the parameter.

    - Accepted values: 'int', 'integer', or 'float'.

    > Note: If type is not specified e notation gets converted to float

    !!! note "YAML Method Specific:"
    The type argument, used to specify the data type of parameters as 'int', 'integer', or 'float',
    is unique to defining the pipeline_space with a YAML file. This explicit specification of the parameter
    type is not required when using a Python dictionary or ConfigSpace, as these methods inherently determine
    the data types based on the syntax and structure of the code.
=======
    - `lower`: The minimum value of the parameter.
    - `upper`: The maximum value of the parameter.
        - Accepted values: int or float depending on the specific parameter type one wishes to use.
- **Optional Arguments:**
    - `log`: Boolean that indicates if the parameter uses a logarithmic scale (default: False)
        - [Details on how YAML interpret Boolean Values](#important-note-on-yaml-data-type-interpretation)
    - `is_fidelity`: Boolean that marks the parameter as a fidelity parameter (default: False).
    - `default`: Sets a prior central value for the parameter (default: None).
      > Note: Currently, if you define a prior for one parameter, you must do so for all your variables.
    - `default_confidence`: Specifies the confidence level of the default value,
      indicating how strongly the prior
      should be considered (default: 'low').
        - Accepted values: 'low', 'medium', or 'high'.
    - `type`: Specifies the data type of the parameter.
        - Accepted values: 'int', 'integer', or 'float'.
        > Note: If type is not specified e notation gets converted to float

        !!! note "YAML Method Specific:"
            The type argument, used to specify the data type of parameters as 'int', 'integer', or 'float',
            is unique to defining the pipeline_space with a YAML file. This explicit specification of the parameter
            type is not required when using a Python dictionary or ConfigSpace, as these methods inherently determine
            the data types based on the syntax and structure of the code.
>>>>>>> 7de9db25

### Categorical Parameter

- **Expected Arguments:**
<<<<<<< HEAD
  - `choices`: A list of discrete options (int | float | str) that the parameter can take.
- **Optional Arguments:**
  - `is_fidelity`: Marks the parameter as a fidelity parameter (default: False).
    - [Details on how YAML interpret Boolean Values](#important-note-on-yaml-data-type-interpretation)
  - `default`: Sets a prior central value for the parameter (default: None).
    > Note: Currently, if you define a prior for one parameter, you must do so for all your variables.
  - `default_confidence`: Specifies the confidence level of the default value,
    indicating how strongly the prior
    should be considered (default: "low").
    - `type`: Specifies the data type of the parameter.
      - Accepted values: 'cat' or 'categorical'.
      > Note: Yaml Method Specific
=======
    - `choices`: A list of discrete options (int | float | str) that the parameter can take.
- **Optional Arguments:**
    - `is_fidelity`: Marks the parameter as a fidelity parameter (default: False).
        - [Details on how YAML interpret Boolean Values](#important-note-on-yaml-data-type-interpretation)
    - `default`: Sets a prior central value for the parameter (default: None).
      > Note: Currently, if you define a prior for one parameter, you must do so for all your variables.
    - `default_confidence`: Specifies the confidence level of the default value,
      indicating how strongly the prior
      should be considered (default: "low").
      - `type`: Specifies the data type of the parameter.
        - Accepted values: 'cat' or 'categorical'.
        > Note: Yaml Method Specific
>>>>>>> 7de9db25

### Constant Parameter

- **Expected Arguments:**
<<<<<<< HEAD
  - `value`: The fixed value (int | float | str) for the parameter.
- **Optional Arguments:**
  - `type`: Specifies the data type of the parameter.
    - Accepted values: 'const' or 'constant'.
    > Note: Yaml Method Specific
  - `is_fidelity`: Marks the parameter as a fidelity parameter (default: False).
=======
    - `value`: The fixed value (int | float | str) for the parameter.
- **Optional Arguments:**
    - `type`: Specifies the data type of the parameter.
        - Accepted values: 'const' or 'constant'.
      > Note: Yaml Method Specific
    - `is_fidelity`: Marks the parameter as a fidelity parameter (default: False).
>>>>>>> 7de9db25

### Important Note on YAML Data Type Interpretation

When working with YAML files, it's essential to understand how the format interprets different data types:

1. **Strings in Quotes:**

<<<<<<< HEAD
   - Any value enclosed in single (`'`) or double (`"`) quotes is treated as a string.
   - Example: `"true"`, `'123'` are read as strings.

1. **Boolean Interpretation:**

   - Specific unquoted values are interpreted as booleans. This includes:
     - `true`, `True`, `TRUE`
     - `false`, `False`, `FALSE`
     - `on`, `On`, `ON`
     - `off`, `Off`, `OFF`
     - `yes`, `Yes`, `YES`
     - `no`, `No`, `NO`

1. **Numbers:**

   - Unquoted numeric values are interpreted as integers or floating-point numbers, depending on their format.
   - By default, when the 'type' is not specified, any number in scientific notation (e.g., 1e3) is interpreted as a
     floating-point number. This interpretation is unique to our system.

1. **Empty Strings:**

   - An empty string `""` or a key with no value is always treated as `null` in YAML.

1. **Unquoted Non-Boolean, Non-Numeric Strings:**

   - Unquoted values that don't match boolean patterns or numeric formats are treated as strings.
   - Example: `example` is a string.
=======
    - Any value enclosed in single (`'`) or double (`"`) quotes is treated as a string.
    - Example: `"true"`, `'123'` are read as strings.

2. **Boolean Interpretation:**

    -  Specific unquoted values are interpreted as booleans. This includes:
        - `true`, `True`, `TRUE`
        - `false`, `False`, `FALSE`
        - `on`, `On`, `ON`
        - `off`, `Off`, `OFF`
        - `yes`, `Yes`, `YES`
        - `no`, `No`, `NO`

3. **Numbers:**

    - Unquoted numeric values are interpreted as integers or floating-point numbers, depending on their format.
    - By default, when the 'type' is not specified, any number in scientific notation (e.g., 1e3) is interpreted as a
   floating-point number. This interpretation is unique to our system.

4. **Empty Strings:**

    - An empty string `""` or a key with no value is always treated as `null` in YAML.

5. **Unquoted Non-Boolean, Non-Numeric Strings:**

    - Unquoted values that don't match boolean patterns or numeric formats are treated as strings.
    - Example: `example` is a string.
>>>>>>> 7de9db25

Remember to use appropriate quotes and formats to ensure values are interpreted as intended.

## Supported Architecture parameter Types

!!! note "Note"
<<<<<<< HEAD
The configuration of `pipeline_space` from a YAML file does not currently support architecture parameter types.
!!! note "Note"
A comprehensive documentation for the Architecture parameter will be available soon.
If you are interested in exploring architecture parameters, you can find detailed
examples and usage in the following resources:

```
- [Basic Usage Examples](https://github.com/automl/neps/tree/master/neps_examples/basic_usage) - Basic usage
    examples that can help you understand the fundamentals of Architecture parameters.
- [Experimental Examples](https://github.com/automl/neps/tree/master/neps_examples/experimental) - For more advanced
    and experimental use cases, including Hierarchical parameters, check out this collection of examples.
```
=======
    The configuration of `pipeline_space` from a YAML file does not currently support architecture parameter types.
!!! note "Note"
    A comprehensive documentation for the Architecture parameter will be available soon.
    If you are interested in exploring architecture parameters, you can find detailed
    examples and usage in the following resources:

    - [Basic Usage Examples](https://github.com/automl/neps/tree/master/neps_examples/basic_usage) - Basic usage
        examples that can help you understand the fundamentals of Architecture parameters.
    - [Experimental Examples](https://github.com/automl/neps/tree/master/neps_examples/experimental) - For more advanced
        and experimental use cases, including Hierarchical parameters, check out this collection of examples.
>>>>>>> 7de9db25
<|MERGE_RESOLUTION|>--- conflicted
+++ resolved
@@ -8,13 +8,8 @@
 setting up your `pipeline_space` using these methods but also provides detailed instructions and examples on how to
 effectively incorporate various parameter types, ensuring that NePS can utilize them in the optimization process.
 
-<<<<<<< HEAD
-## Methods for Defining the NePS Pipeline Space
-
-=======
 
 ## Methods for Defining the NePS Pipeline Space
->>>>>>> 7de9db25
 ### Option 1: Using a Python Dictionary
 
 To define the `pipeline_space` using a Python dictionary, follow these steps:
@@ -59,16 +54,10 @@
 This is the root key under which all parameter configurations are defined.
 
 !!! note "Note"
-<<<<<<< HEAD
-The various types of parameters displayed in the Dictionary of Option 1 are here automatically determined by the
-data. If desired, you have the option to define them manually by providing the argument `type`. For more details,
-refer to the section on [Supported Hyperparameter Types](#supported-hyperparameter-types).
-=======
     The various types of parameters displayed in the Dictionary of Option 1 are here automatically determined by the
     data. If desired, you have the option to define them manually by providing the argument `type`. For more details,
     refer to the section on [Supported Hyperparameter Types](#supported-hyperparameter-types).
 
->>>>>>> 7de9db25
 
 ### Option 3: Using ConfigSpace
 
@@ -86,48 +75,11 @@
 
 For additional information on ConfigSpace and its features, please visit the following
 [link](https://github.com/automl/ConfigSpace).
-<<<<<<< HEAD
-
-=======
->>>>>>> 7de9db25
 ## Supported Hyperparameter Types
 
 ### Float/Integer Parameter
 
 - **Expected Arguments:**
-<<<<<<< HEAD
-  - `lower`: The minimum value of the parameter.
-  - `upper`: The maximum value of the parameter.
-    - Accepted values: int or float depending on the specific parameter type one wishes to use.
-- **Optional Arguments:**
-  - `log`: Boolean that indicates if the parameter uses a logarithmic scale (default: False)
-
-    - [Details on how YAML interpret Boolean Values](#important-note-on-yaml-data-type-interpretation)
-
-  - `is_fidelity`: Boolean that marks the parameter as a fidelity parameter (default: False).
-
-  - `default`: Sets a prior central value for the parameter (default: None).
-
-    > Note: Currently, if you define a prior for one parameter, you must do so for all your variables.
-
-  - `default_confidence`: Specifies the confidence level of the default value,
-    indicating how strongly the prior
-    should be considered (default: 'low').
-
-    - Accepted values: 'low', 'medium', or 'high'.
-
-  - `type`: Specifies the data type of the parameter.
-
-    - Accepted values: 'int', 'integer', or 'float'.
-
-    > Note: If type is not specified e notation gets converted to float
-
-    !!! note "YAML Method Specific:"
-    The type argument, used to specify the data type of parameters as 'int', 'integer', or 'float',
-    is unique to defining the pipeline_space with a YAML file. This explicit specification of the parameter
-    type is not required when using a Python dictionary or ConfigSpace, as these methods inherently determine
-    the data types based on the syntax and structure of the code.
-=======
     - `lower`: The minimum value of the parameter.
     - `upper`: The maximum value of the parameter.
         - Accepted values: int or float depending on the specific parameter type one wishes to use.
@@ -150,25 +102,10 @@
             is unique to defining the pipeline_space with a YAML file. This explicit specification of the parameter
             type is not required when using a Python dictionary or ConfigSpace, as these methods inherently determine
             the data types based on the syntax and structure of the code.
->>>>>>> 7de9db25
 
 ### Categorical Parameter
 
 - **Expected Arguments:**
-<<<<<<< HEAD
-  - `choices`: A list of discrete options (int | float | str) that the parameter can take.
-- **Optional Arguments:**
-  - `is_fidelity`: Marks the parameter as a fidelity parameter (default: False).
-    - [Details on how YAML interpret Boolean Values](#important-note-on-yaml-data-type-interpretation)
-  - `default`: Sets a prior central value for the parameter (default: None).
-    > Note: Currently, if you define a prior for one parameter, you must do so for all your variables.
-  - `default_confidence`: Specifies the confidence level of the default value,
-    indicating how strongly the prior
-    should be considered (default: "low").
-    - `type`: Specifies the data type of the parameter.
-      - Accepted values: 'cat' or 'categorical'.
-      > Note: Yaml Method Specific
-=======
     - `choices`: A list of discrete options (int | float | str) that the parameter can take.
 - **Optional Arguments:**
     - `is_fidelity`: Marks the parameter as a fidelity parameter (default: False).
@@ -181,26 +118,16 @@
       - `type`: Specifies the data type of the parameter.
         - Accepted values: 'cat' or 'categorical'.
         > Note: Yaml Method Specific
->>>>>>> 7de9db25
 
 ### Constant Parameter
 
 - **Expected Arguments:**
-<<<<<<< HEAD
-  - `value`: The fixed value (int | float | str) for the parameter.
-- **Optional Arguments:**
-  - `type`: Specifies the data type of the parameter.
-    - Accepted values: 'const' or 'constant'.
-    > Note: Yaml Method Specific
-  - `is_fidelity`: Marks the parameter as a fidelity parameter (default: False).
-=======
     - `value`: The fixed value (int | float | str) for the parameter.
 - **Optional Arguments:**
     - `type`: Specifies the data type of the parameter.
         - Accepted values: 'const' or 'constant'.
       > Note: Yaml Method Specific
     - `is_fidelity`: Marks the parameter as a fidelity parameter (default: False).
->>>>>>> 7de9db25
 
 ### Important Note on YAML Data Type Interpretation
 
@@ -208,35 +135,6 @@
 
 1. **Strings in Quotes:**
 
-<<<<<<< HEAD
-   - Any value enclosed in single (`'`) or double (`"`) quotes is treated as a string.
-   - Example: `"true"`, `'123'` are read as strings.
-
-1. **Boolean Interpretation:**
-
-   - Specific unquoted values are interpreted as booleans. This includes:
-     - `true`, `True`, `TRUE`
-     - `false`, `False`, `FALSE`
-     - `on`, `On`, `ON`
-     - `off`, `Off`, `OFF`
-     - `yes`, `Yes`, `YES`
-     - `no`, `No`, `NO`
-
-1. **Numbers:**
-
-   - Unquoted numeric values are interpreted as integers or floating-point numbers, depending on their format.
-   - By default, when the 'type' is not specified, any number in scientific notation (e.g., 1e3) is interpreted as a
-     floating-point number. This interpretation is unique to our system.
-
-1. **Empty Strings:**
-
-   - An empty string `""` or a key with no value is always treated as `null` in YAML.
-
-1. **Unquoted Non-Boolean, Non-Numeric Strings:**
-
-   - Unquoted values that don't match boolean patterns or numeric formats are treated as strings.
-   - Example: `example` is a string.
-=======
     - Any value enclosed in single (`'`) or double (`"`) quotes is treated as a string.
     - Example: `"true"`, `'123'` are read as strings.
 
@@ -264,27 +162,12 @@
 
     - Unquoted values that don't match boolean patterns or numeric formats are treated as strings.
     - Example: `example` is a string.
->>>>>>> 7de9db25
 
 Remember to use appropriate quotes and formats to ensure values are interpreted as intended.
 
 ## Supported Architecture parameter Types
 
 !!! note "Note"
-<<<<<<< HEAD
-The configuration of `pipeline_space` from a YAML file does not currently support architecture parameter types.
-!!! note "Note"
-A comprehensive documentation for the Architecture parameter will be available soon.
-If you are interested in exploring architecture parameters, you can find detailed
-examples and usage in the following resources:
-
-```
-- [Basic Usage Examples](https://github.com/automl/neps/tree/master/neps_examples/basic_usage) - Basic usage
-    examples that can help you understand the fundamentals of Architecture parameters.
-- [Experimental Examples](https://github.com/automl/neps/tree/master/neps_examples/experimental) - For more advanced
-    and experimental use cases, including Hierarchical parameters, check out this collection of examples.
-```
-=======
     The configuration of `pipeline_space` from a YAML file does not currently support architecture parameter types.
 !!! note "Note"
     A comprehensive documentation for the Architecture parameter will be available soon.
@@ -294,5 +177,4 @@
     - [Basic Usage Examples](https://github.com/automl/neps/tree/master/neps_examples/basic_usage) - Basic usage
         examples that can help you understand the fundamentals of Architecture parameters.
     - [Experimental Examples](https://github.com/automl/neps/tree/master/neps_examples/experimental) - For more advanced
-        and experimental use cases, including Hierarchical parameters, check out this collection of examples.
->>>>>>> 7de9db25
+        and experimental use cases, including Hierarchical parameters, check out this collection of examples.