--- conflicted
+++ resolved
@@ -5,20 +5,6 @@
 for your problem.
 
 ## The 3 Main Components
-<<<<<<< HEAD
-
-1. **Define a [`run_pipeline`](https://automl.github.io/neps/latest/run_pipeline) Function**: This function is essential
-   for evaluating different configurations. You'll implement the specific logic for your problem within this function.
-   For detailed instructions on initializing and effectively using `run_pipeline`, refer to the guide.
-
-1. **Establish a [`pipeline_space`](https://automl.github.io/neps/latest/pipeline_space)**: Your search space for
-   defining parameters. You can structure this in various formats, including dictionaries, YAML, or ConfigSpace.
-   The guide offers insights into defining and configuring your search space.
-
-1. **Execute with [`neps.run`](https://automl.github.io/neps/latest/neps_run)**: Optimize your `run_pipeline` over
-   the `pipeline_space` using this function. For a thorough overview of the arguments and their explanations,
-   check out the detailed documentation.
-=======
 1. **Define a [`run_pipeline`](https://automl.github.io/neps/latest/run_pipeline) Function**: This function is essential
 for evaluating different configurations. You'll implement the specific logic for your problem within this function.
 For detailed instructions on initializing and effectively using `run_pipeline`, refer to the guide.
@@ -30,16 +16,11 @@
 3. **Execute with [`neps.run`](https://automl.github.io/neps/latest/neps_run)**: Optimize your `run_pipeline` over
 the `pipeline_space` using this function. For a thorough overview of the arguments and their explanations,
 check out the detailed documentation.
->>>>>>> 7de9db25
 
 By following these steps and utilizing the extensive resources provided in the guides, you can tailor NePS to meet
 your specific requirements, ensuring a streamlined and effective optimization process.
 
 ## Basic Usage
-<<<<<<< HEAD
-
-=======
->>>>>>> 7de9db25
 In code, the usage pattern can look like this:
 
 ```python
@@ -99,22 +80,6 @@
 
 Discover the features of NePS through these practical examples:
 
-<<<<<<< HEAD
-- **[Hyperparameter Optimization (HPO)](https://github.com/automl/neps/blob/master/neps_examples/template/basic_template.py)**: Learn the essentials of
-  hyperparameter optimization with NePS.
-
-- **[Architecture Search with Primitives](https://github.com/automl/neps/tree/master/neps_examples/basic_usage/architecture.py)**: Dive into architecture search
-  using primitives in NePS.
-
-- **[Multi-Fidelity Optimization](https://github.com/automl/neps/tree/master/neps_examples/efficiency/multi_fidelity.py)**: Understand how to leverage
-  multi-fidelity optimization for efficient model tuning.
-
-- **[Utilizing Expert Priors for Hyperparameters](https://github.com/automl/neps/blob/master/neps_examples/template/priorband_template.py)**:
-  Learn how to incorporate expert priors for more efficient hyperparameter selection.
-
-- **[Additional NePS Examples](https://github.com/automl/neps/tree/master/neps_examples/)**: Explore more examples, including various use cases and
-  advanced configurations in NePS.
-=======
 * **[Hyperparameter Optimization (HPO)](
 https://github.com/automl/neps/blob/master/neps_examples/template/basic_template.py)**: Learn the essentials of
 hyperparameter optimization with NePS.
@@ -133,5 +98,4 @@
 
 * **[Additional NePS Examples](
 https://github.com/automl/neps/tree/master/neps_examples/)**: Explore more examples, including various use cases and
-advanced configurations in NePS.
->>>>>>> 7de9db25
+advanced configurations in NePS.