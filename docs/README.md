--- conflicted
+++ resolved
@@ -9,36 +9,12 @@
 
 NePS houses recently published and some more well-established algorithms that are all capable of being run massively parallel on any distributed setup, with tools to analyze runs, restart runs, etc.
 
-<<<<<<< HEAD
-=======
 
->>>>>>> 7de9db25
 ## Key Features
 
 In addition to the common features offered by traditional HPO and NAS libraries, NePS stands out with the following key features:
 
 1. [**Hyperparameter Optimization (HPO) With Prior Knowledge:**](https://github.com/automl/neps/tree/master/neps_examples/template/priorband_template.py)
-<<<<<<< HEAD
-
-   - NePS excels in efficiently tuning hyperparameters using algorithms that enable users to make use of their prior knowledge within the search space. This is leveraged by the insights presented in:
-     - [PriorBand: Practical Hyperparameter Optimization in the Age of Deep Learning](https://arxiv.org/abs/2306.12370)
-     - [πBO: Augmenting Acquisition Functions with User Beliefs for Bayesian Optimization](https://arxiv.org/abs/2204.11051)
-
-1. [**Neural Architecture Search (NAS) With Context-free Grammar Search Spaces:**](https://github.com/automl/neps/tree/master/neps_examples/basic_usage/architecture.py)
-
-   - NePS is equipped to handle context-free grammar search spaces, providing advanced capabilities for designing and optimizing architectures. this is leveraged by the insights presented in:
-     - [Construction of Hierarchical Neural Architecture Search Spaces based on Context-free Grammars](https://arxiv.org/abs/2211.01842)
-
-1. [**Easy Parallelization and Resumption of Runs:**](https://automl.github.io/neps/latest/parallelization)
-
-   - NePS simplifies the process of parallelizing optimization tasks both on individual computers and in distributed
-     computing environments. It also allows users to conveniently resume these optimization tasks after completion to
-     ensure a seamless and efficient workflow for long-running experiments.
-
-1. [**Seamless User Code Integration:**](https://github.com/automl/neps/tree/master/neps_examples/template/)
-
-   - NePS's modular design ensures flexibility and extensibility. Integrate NePS effortlessly into existing machine learning workflows.
-=======
     - NePS excels in efficiently tuning hyperparameters using algorithms that enable users to make use of their prior knowledge within the search space. This is leveraged by the insights presented in:
         - [PriorBand: Practical Hyperparameter Optimization in the Age of Deep Learning](https://arxiv.org/abs/2306.12370)
         - [πBO: Augmenting Acquisition Functions with User Beliefs for Bayesian Optimization](https://arxiv.org/abs/2204.11051)
@@ -53,5 +29,4 @@
    ensure a seamless and efficient workflow for long-running experiments.
 
 4. [**Seamless User Code Integration:**](https://github.com/automl/neps/tree/master/neps_examples/template/)
-    - NePS's modular design ensures flexibility and extensibility. Integrate NePS effortlessly into existing machine learning workflows.
->>>>>>> 7de9db25
+    - NePS's modular design ensures flexibility and extensibility. Integrate NePS effortlessly into existing machine learning workflows.