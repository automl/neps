# The `evaluate_pipeline` function

> **TL;DR**
> *Sync*: return a scalar or a dict ⟶ NePS records it automatically.
> *Async*: return `None`, launch a job, and call `neps.save_pipeline_results()` when the job finishes.

---

## 1 Return types

| Allowed return | When to use                                 | Minimal example                              |
| -------------- | ------------------------------------------- | -------------------------------------------- |
| **Scalar**     | simple objective, single fidelity           | `return loss`                                |
| **Dict**       | need cost/extra metrics                     | `{"objective_to_minimize": loss, "cost": 3}` |
| **`None`**     | you launch the job elsewhere (SLURM, k8s …) | *see § 3 Async*                              |

All other values raise a `TypeError` inside NePS.

## 2 Result dictionary keys

| key                     | purpose                                                                      | required?                     |
| ----------------------- | ---------------------------------------------------------------------------- | ----------------------------- |
| `objective_to_minimize` | scalar NePS will minimise                                                    | **yes**                       |
| `cost`                  | wall‑clock, GPU‑hours, … — only if you passed `cost_to_spend` to `neps.run` | yes *iff* cost budget enabled |
| `learning_curve`        | list/np.array of intermediate objectives                                     | optional                      |
| `extra`                 | any JSON‑serialisable blob                                                   | optional                      |
| `exception`                 | any Exception illustrating the error in evaluation                                                   | optional                      |

> **Tip**  Return exactly what you need; extra keys are preserved in the trial’s `report.yaml`.

---

## 3 Asynchronous evaluation (advanced)

### 3.1 Design

1. **The Python side** (your `evaluate_pipeline` function)

   * **creates & submits** a job script.
   * returns `None` so the worker thread isn’t blocked.
2. **The submit script** or **the job** must call

   ```python
   neps.save_pipeline_results(
       user_result=result_dict,
       pipeline_id=pipeline_id,
       root_directory=root_directory,
   )
   ```

   when it finishes.
   This writes `report.yaml` and marks the trial *SUCCESS* / *CRASHED*.

### 3.2 Code walk‑through

`submit.py` – called by NePS synchronously

```python
from pathlib import Path
import neps
import os

def evaluate_pipeline(
    pipeline_directory: Path,
    pipeline_id: str,          # NePS injects this automatically
    root_directory: Path,      # idem
    learning_rate: float,
    optimizer: str,
):
    # 1) write a Slurm script
    script = f"""#!/bin/bash
#SBATCH --time=0-00:10
#SBATCH --job-name=trial_{pipeline_id}
#SBATCH --partition=bosch_cpu-cascadelake
#SBATCH --output={pipeline_directory}/%j.out
#SBATCH --error={pipeline_directory}/%j.err

python run_pipeline.py \
       --learning_rate {learning_rate} \
       --optimizer {optimizer} \
       --pipeline_id {pipeline_id} \
       --root_dir {root_directory}
""")

    # 2) submit and RETURN None (async)
    script_path = pipeline_directory / "submit.sh"
    script_path.write_text(script)
    os.system(f"sbatch {script_path}")

    return None  # ⟵ signals async mode
```

`run_pipeline.py` – executed on the compute node

```python
import argparse, json, time, neps
from pathlib import Path

parser = argparse.ArgumentParser()
parser.add_argument("--learning_rate", type=float)
parser.add_argument("--optimizer")
parser.add_argument("--pipeline_id")
parser.add_argument("--root_dir")
args = parser.parse_args()
try:
    # … do heavy training …
    val_loss = 0.1234
    wall_clock_cost = 180  # seconds
    result = {
        "objective_to_minimize": val_loss,
        "cost": wall_clock_cost,
    }
except Exception as e:
    result = {
        "objective_to_minimize": val_loss,
        "cost": wall_clock_cost,
        "exception": e
    }

neps.save_pipeline_results(
    user_result=result,
    pipeline_id=args.pipeline_id,
    root_directory=Path(args.root_dir),
)
```

<<<<<<< HEAD
the default value for `post_run_summary` is True, if you want to prevent any summary creation, you should specify in the arguments.

### 3.3 Why this matters
=======
### 3.3 Why this matters
>>>>>>> 9c84805a

* No worker idles while your job is in the queue ➜ better throughput.
* Crashes inside the job still mark the trial *CRASHED* instead of hanging.
* Compatible with Successive‑Halving/ASHA — NePS just waits for `report.yaml`.

### 3.4 Common pitfalls

* When using async approach, one worker, may create as many trials as possible, of course that in `Slurm` or other workload managers it's impossible to overload the system because of limitations set for each user, but if you want to control resources used for optimization, it's crucial to set `evaluations_to_spend` when calling `neps.run`.

## 4 Extra injected arguments

| name                          | provided when           | description                                                |
| ----------------------------- | ----------------------- | ---------------------------------------------------------- |
| `pipeline_directory`          | always                  | per‑trial working dir (`…/trials/<id>/`)                   |
| `previous_pipeline_directory` | always                  | directory of the lower‑fidelity checkpoint. Can be `None`. |
| `pipeline_id`                 | always                  | trial id string you pass to `save_evaluation_results`      |

Use them to handle warm‑starts, logging and result persistence.

---

## 5 Checklist

* [x] Return scalar **or** dict **or** `None`.
* [x] Include `cost` when using cost budgets.
* [x] When returning `None`, make sure **exactly one** call to `neps.save_pipeline_results` happens.
* [x] Save checkpoints and artefacts in `pipeline_directory`.
* [x] Handle resume via `previous_pipeline_directory`.<|MERGE_RESOLUTION|>--- conflicted
+++ resolved
@@ -124,14 +124,6 @@
 )
 ```
 
-<<<<<<< HEAD
-the default value for `post_run_summary` is True, if you want to prevent any summary creation, you should specify in the arguments.
-
-### 3.3 Why this matters
-=======
-### 3.3 Why this matters
->>>>>>> 9c84805a
-
 * No worker idles while your job is in the queue ➜ better throughput.
 * Crashes inside the job still mark the trial *CRASHED* instead of hanging.
 * Compatible with Successive‑Halving/ASHA — NePS just waits for `report.yaml`.
