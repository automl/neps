# The `evaluate_pipeline` function

> **TL;DR**
> *Sync*: return a scalar or a dict ⟶ NePS records it automatically.
> *Async*: return `None`, launch a job, and call `neps.save_pipeline_results()` when the job finishes.

---

## 1  Return types

| Allowed return | When to use                                 | Minimal example                              |
| -------------- | ------------------------------------------- | -------------------------------------------- |
| **Scalar**     | simple objective, single fidelity           | `return loss`                                |
| **Dict**       | need cost/extra metrics                     | `{"objective_to_minimize": loss, "cost": 3}` |
| **`None`**     | you launch the job elsewhere (SLURM, k8s …) | *see § 3 Async*                              |

All other values raise a `TypeError` inside NePS.

## 2  Result dictionary keys

<<<<<<< HEAD
Assuming the `pipeline_space=` was already created (have a look at [pipeline space](./neps_spaces.md) for more details).
A `evaluate_pipeline=` function with an objective of minimizing the loss will resemble the following:
=======
| key                     | purpose                                                                      | required?                     |
| ----------------------- | ---------------------------------------------------------------------------- | ----------------------------- |
| `objective_to_minimize` | scalar NePS will minimise                                                    | **yes**                       |
| `cost`                  | wall‑clock, GPU‑hours, … — only if you passed `cost_to_spend` to `neps.run` | yes *iff* cost budget enabled |
| `learning_curve`        | list/np.array of intermediate objectives                                     | optional                      |
| `extra`                 | any JSON‑serialisable blob                                                   | optional                      |
| `exception`                 | any Exception illustrating the error in evaluation                                                   | optional                      |
>>>>>>> 3e545825

> **Tip**  Return exactly what you need; extra keys are preserved in the trial’s `report.yaml`.

---

## 3  Asynchronous evaluation (advanced)

### 3.1 Design

1. **The Python side** (your `evaluate_pipeline` function)

   * **creates & submits** a job script.
   * returns `None` so the worker thread isn’t blocked.
2. **The submit script** or **the job** must call

   ```python
   neps.save_pipeline_results(
       user_result=result_dict,
       pipeline_id=pipeline_id,
       root_directory=root_directory,
       post_run_summary=True,
   )
   ```

   when it finishes.
   This writes `report.yaml` and marks the trial *SUCCESS* / *CRASHED*.

### 3.2 Code walk‑through

`submit.py` – called by NePS synchronously

```python
from pathlib import Path
import neps
import os

def evaluate_pipeline(
    pipeline_directory: Path,
    pipeline_id: str,          # NePS injects this automatically
    root_directory: Path,      # idem
    learning_rate: float,
    optimizer: str,
):
    # 1) write a Slurm script
    script = f"""#!/bin/bash
#SBATCH --time=0-00:10
#SBATCH --job-name=trial_{pipeline_id}
#SBATCH --partition=bosch_cpu-cascadelake
#SBATCH --output={pipeline_directory}/%j.out
#SBATCH --error={pipeline_directory}/%j.err

python run_pipeline.py \
       --learning_rate {learning_rate} \
       --optimizer {optimizer} \
       --pipeline_id {pipeline_id} \
       --root_dir {root_directory}
""")

    # 2) submit and RETURN None (async)
    script_path = pipeline_directory / "submit.sh"
    script_path.write_text(script)
    os.system(f"sbatch {script_path}")

    return None  # ⟵ signals async mode
```

`run_pipeline.py` – executed on the compute node

```python
import argparse, json, time, neps
from pathlib import Path

parser = argparse.ArgumentParser()
parser.add_argument("--learning_rate", type=float)
parser.add_argument("--optimizer")
parser.add_argument("--pipeline_id")
parser.add_argument("--root_dir")
args = parser.parse_args()
try:
    # … do heavy training …
    val_loss = 0.1234
    wall_clock_cost = 180  # seconds
    result = {
        "objective_to_minimize": val_loss,
        "cost": wall_clock_cost,
    }
except Exception as e:
    result = {
        "objective_to_minimize": val_loss,
        "cost": wall_clock_cost,
        "exception": e
    }

neps.save_pipeline_results(
    user_result=result,
    pipeline_id=args.pipeline_id,
    root_directory=Path(args.root_dir),
    post_run_summary=False,
)
```

the default value for `post_run_summary` is True, if you want to prevent any summary creation, you should specify in the arguments.

### 3.3 Why this matters

* No worker idles while your job is in the queue ➜ better throughput.
* Crashes inside the job still mark the trial *CRASHED* instead of hanging.
* Compatible with Successive‑Halving/ASHA — NePS just waits for `report.yaml`.

### 3.4 Common pitfalls
* when using async approach, one worker, may create as many trials as possible, of course that in `Slurm` or other workload managers it's impossible to overload the system because of limitations set for each user, but if you want to control resources used for optimization, it's crucial to set `max_evaluations_per_run` when calling `neps.run`.
---

## 4  Extra injected arguments

| name                          | provided when           | description                                                |
| ----------------------------- | ----------------------- | ---------------------------------------------------------- |
| `pipeline_directory`          | always                  | per‑trial working dir (`…/trials/<id>/`)                   |
| `previous_pipeline_directory` | always                  | directory of the lower‑fidelity checkpoint. Can be `None`. |
| `pipeline_id`                 | always                  | trial id string you pass to `save_evaluation_results`      |

Use them to handle warm‑starts, logging and result persistence.

---

## 5  Checklist

* [x] Return scalar **or** dict **or** `None`.
* [x] Include `cost` when using cost budgets.
* [x] When returning `None`, make sure **exactly one** call to `neps.save_pipeline_results` happens.
* [x] Save checkpoints and artefacts in `pipeline_directory`.
* [x] Handle resume via `previous_pipeline_directory`.<|MERGE_RESOLUTION|>--- conflicted
+++ resolved
@@ -1,4 +1,4 @@
-# The `evaluate_pipeline` function
+# The `evaluate_pipeline` function
 
 > **TL;DR**
 > *Sync*: return a scalar or a dict ⟶ NePS records it automatically.
@@ -6,38 +6,33 @@
 
 ---
 
-## 1  Return types
+## 1 Return types
 
 | Allowed return | When to use                                 | Minimal example                              |
 | -------------- | ------------------------------------------- | -------------------------------------------- |
 | **Scalar**     | simple objective, single fidelity           | `return loss`                                |
 | **Dict**       | need cost/extra metrics                     | `{"objective_to_minimize": loss, "cost": 3}` |
-| **`None`**     | you launch the job elsewhere (SLURM, k8s …) | *see § 3 Async*                              |
+| **`None`**     | you launch the job elsewhere (SLURM, k8s …) | *see § 3 Async*                              |
 
 All other values raise a `TypeError` inside NePS.
 
-## 2  Result dictionary keys
+## 2 Result dictionary keys
 
-<<<<<<< HEAD
-Assuming the `pipeline_space=` was already created (have a look at [pipeline space](./neps_spaces.md) for more details).
-A `evaluate_pipeline=` function with an objective of minimizing the loss will resemble the following:
-=======
 | key                     | purpose                                                                      | required?                     |
 | ----------------------- | ---------------------------------------------------------------------------- | ----------------------------- |
 | `objective_to_minimize` | scalar NePS will minimise                                                    | **yes**                       |
-| `cost`                  | wall‑clock, GPU‑hours, … — only if you passed `cost_to_spend` to `neps.run` | yes *iff* cost budget enabled |
+| `cost`                  | wall‑clock, GPU‑hours, … — only if you passed `cost_to_spend` to `neps.run` | yes *iff* cost budget enabled |
 | `learning_curve`        | list/np.array of intermediate objectives                                     | optional                      |
 | `extra`                 | any JSON‑serialisable blob                                                   | optional                      |
 | `exception`                 | any Exception illustrating the error in evaluation                                                   | optional                      |
->>>>>>> 3e545825
 
-> **Tip**  Return exactly what you need; extra keys are preserved in the trial’s `report.yaml`.
+> **Tip**  Return exactly what you need; extra keys are preserved in the trial’s `report.yaml`.
 
 ---
 
-## 3  Asynchronous evaluation (advanced)
+## 3 Asynchronous evaluation (advanced)
 
-### 3.1 Design
+### 3.1 Design
 
 1. **The Python side** (your `evaluate_pipeline` function)
 
@@ -57,9 +52,9 @@
    when it finishes.
    This writes `report.yaml` and marks the trial *SUCCESS* / *CRASHED*.
 
-### 3.2 Code walk‑through
+### 3.2 Code walk‑through
 
-`submit.py` – called by NePS synchronously
+`submit.py` – called by NePS synchronously
 
 ```python
 from pathlib import Path
@@ -73,7 +68,7 @@
     learning_rate: float,
     optimizer: str,
 ):
-    # 1) write a Slurm script
+    # 1) write a Slurm script
     script = f"""#!/bin/bash
 #SBATCH --time=0-00:10
 #SBATCH --job-name=trial_{pipeline_id}
@@ -88,15 +83,15 @@
        --root_dir {root_directory}
 """)
 
-    # 2) submit and RETURN None (async)
+    # 2) submit and RETURN None (async)
     script_path = pipeline_directory / "submit.sh"
     script_path.write_text(script)
     os.system(f"sbatch {script_path}")
 
-    return None  # ⟵ signals async mode
+    return None  # ⟵ signals async mode
 ```
 
-`run_pipeline.py` – executed on the compute node
+`run_pipeline.py` – executed on the compute node
 
 ```python
 import argparse, json, time, neps
@@ -133,17 +128,19 @@
 
 the default value for `post_run_summary` is True, if you want to prevent any summary creation, you should specify in the arguments.
 
-### 3.3 Why this matters
+### 3.3 Why this matters
 
 * No worker idles while your job is in the queue ➜ better throughput.
 * Crashes inside the job still mark the trial *CRASHED* instead of hanging.
 * Compatible with Successive‑Halving/ASHA — NePS just waits for `report.yaml`.
 
 ### 3.4 Common pitfalls
+
 * when using async approach, one worker, may create as many trials as possible, of course that in `Slurm` or other workload managers it's impossible to overload the system because of limitations set for each user, but if you want to control resources used for optimization, it's crucial to set `max_evaluations_per_run` when calling `neps.run`.
+
 ---
 
-## 4  Extra injected arguments
+## 4 Extra injected arguments
 
 | name                          | provided when           | description                                                |
 | ----------------------------- | ----------------------- | ---------------------------------------------------------- |
@@ -155,7 +152,7 @@
 
 ---
 
-## 5  Checklist
+## 5 Checklist
 
 * [x] Return scalar **or** dict **or** `None`.
 * [x] Include `cost` when using cost budgets.
