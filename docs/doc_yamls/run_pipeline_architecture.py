from torch import nn


def example_pipeline(architecture, optimizer, learning_rate):
    in_channels = 3
    base_channels = 16
    n_classes = 10
    out_channels_factor = 4

    # E.g., in shape = (N, 3, 32, 32) => out shape = (N, 10)
    model = architecture.to_pytorch()
<<<<<<< HEAD
    training_loss = train_model(model, optimizer, learning_rate)
    evaluation_loss = evaluate_model(model)
    return {"loss": evaluation_loss, "training_loss": training_loss}
=======
    model = nn.Sequential(
        nn.Conv2d(in_channels, base_channels, 3, padding=1, bias=False),
        nn.BatchNorm2d(base_channels),
        model,
        nn.BatchNorm2d(base_channels * out_channels_factor),
        nn.ReLU(inplace=True),
        nn.AdaptiveAvgPool2d(1),
        nn.Flatten(),
        nn.Linear(base_channels * out_channels_factor, n_classes),
    )
    training_objective_to_minimize = train_model(model, optimizer, learning_rate)
    evaluation_objective_to_minimize = evaluate_model(model)
    return {"objective_to_minimize": evaluation_objective_to_minimize, "training_objective_to_minimize": training_objective_to_minimize}
>>>>>>> 72a9315f
<|MERGE_RESOLUTION|>--- conflicted
+++ resolved
@@ -9,22 +9,6 @@
 
     # E.g., in shape = (N, 3, 32, 32) => out shape = (N, 10)
     model = architecture.to_pytorch()
-<<<<<<< HEAD
     training_loss = train_model(model, optimizer, learning_rate)
     evaluation_loss = evaluate_model(model)
-    return {"loss": evaluation_loss, "training_loss": training_loss}
-=======
-    model = nn.Sequential(
-        nn.Conv2d(in_channels, base_channels, 3, padding=1, bias=False),
-        nn.BatchNorm2d(base_channels),
-        model,
-        nn.BatchNorm2d(base_channels * out_channels_factor),
-        nn.ReLU(inplace=True),
-        nn.AdaptiveAvgPool2d(1),
-        nn.Flatten(),
-        nn.Linear(base_channels * out_channels_factor, n_classes),
-    )
-    training_objective_to_minimize = train_model(model, optimizer, learning_rate)
-    evaluation_objective_to_minimize = evaluate_model(model)
-    return {"objective_to_minimize": evaluation_objective_to_minimize, "training_objective_to_minimize": training_objective_to_minimize}
->>>>>>> 72a9315f
+    return {"objective_to_minimize": evaluation_objective_to_minimize, "training_loss": training_loss}