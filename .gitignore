--- conflicted
+++ resolved
@@ -1,9 +1,3 @@
-<<<<<<< HEAD
-# build files
-*.egg-info
-
-=======
->>>>>>> a5137c77
 # False Python
 __pycache__
 dist
