# type: ignore
from typing import Any, Iterable, Tuple, Union

import numpy as np
import pandas as pd
import torch
from torch.distributions import Normal

from ....optimizers.utils import map_real_hyperparameters_from_tabular_ids
from ....search_spaces.search_space import SearchSpace
from ...multi_fidelity.utils import MFObservedData
from .ei import ComprehensiveExpectedImprovement


class MFEI(ComprehensiveExpectedImprovement):
    def __init__(
        self,
        pipeline_space: SearchSpace,
        surrogate_model_name: str = None,
        augmented_ei: bool = False,
        xi: float = 0.0,
        in_fill: str = "best",
        log_ei: bool = False,
    ):
        super().__init__(augmented_ei, xi, in_fill, log_ei)
        self.pipeline_space = pipeline_space
        self.surrogate_model_name = surrogate_model_name
        self.surrogate_model = None
        self.observations = None
        self.b_step = None

    def get_budget_level(self, config) -> int:
        return int((config.fidelity.value - config.fidelity.lower) / self.b_step)

    # def _preprocess_tabular(self, x: pd.Series) -> pd.Series:
    #     if len(x) == 0:
    #         return x
    #     # extract fid name
    #     _x = x.loc[0].hp_values()
    #     _x.pop("id")
    #     fid_name = list(_x.keys())[0]
    #     for i in x.index.values:
    #         # extracting actual HPs from the tabular space
    #         _config = self.pipeline_space.custom_grid_table.loc[x.loc[i]["id"].value].to_dict()
    #         # updating fidelities as per the candidate set passed
    #         _config.update({fid_name: x.loc[i][fid_name].value})
    #         # placeholder config from the raw tabular space
    #         config = self.pipeline_space.raw_tabular_space.sample(
    #             patience=100,
    #             user_priors=True,
    #             ignore_fidelity=True  # True allows fidelity to appear in the sample
    #         )
    #         # copying values from table to placeholder config of type SearchSpace
    #         config.load_from(_config)
    #         # replacing the ID in the candidate set with the actual HPs of the config
    #         x.loc[i] = config
    #     return x

    def preprocess(self, x: pd.Series) -> Tuple[Iterable, Iterable]:
        """Prepares the configurations for appropriate EI calculation.

        Takes a set of points and computes the budget and incumbent for each point, as
        required by the multi-fidelity Expected Improvement acquisition function.
        """
        budget_list = []

        if self.pipeline_space.has_tabular:
            # preprocess tabular space differently
            # expected input: IDs pertaining to the tabular data
            # expected output: IDs pertaining to current observations and set of HPs
            # x = self._preprocess_tabular(x)
            x = map_real_hyperparameters_from_tabular_ids(x, self.pipeline_space)
        indices_to_drop = []
        for i, config in x.items():
            target_fidelity = config.fidelity.lower
            if i <= max(self.observations.seen_config_ids):
                # IMPORTANT to set the fidelity at which EI will be calculated only for
                # the partial configs that have been observed already
                target_fidelity = config.fidelity.value + self.b_step

                if np.less_equal(target_fidelity, config.fidelity.upper):
                    # only consider the configs with fidelity lower than the max fidelity
                    config.fidelity.value = target_fidelity
                    budget_list.append(self.get_budget_level(config))
                else:
                    # if the target_fidelity higher than the max drop the configuration
                    indices_to_drop.append(i)
            else:
                config.fidelity.value = target_fidelity
                budget_list.append(self.get_budget_level(config))

        # Drop unused configs
        x.drop(labels=indices_to_drop, inplace=True)

        performances = self.observations.get_best_performance_for_each_budget()
        inc_list = []
        for budget_level in budget_list:
            if budget_level in performances.index:
                inc = performances[budget_level]
            else:
                inc = self.observations.get_best_seen_performance()
            inc_list.append(inc)

        return x, torch.Tensor(inc_list)

    def preprocess_gp(self, x: Iterable) -> Tuple[Iterable, Iterable]:
        x, inc_list = self.preprocess(x)
        return x.values.tolist(), inc_list

    def preprocess_deep_gp(self, x: Iterable) -> Tuple[Iterable, Iterable]:
        x, inc_list = self.preprocess(x)
        x_lcs = []
        for idx in x.index:
            if idx in self.observations.df.index.levels[0]:
                budget_level = self.get_budget_level(x[idx])
                lc = self.observations.extract_learning_curve(idx, budget_level)
            else:
                # initialize a learning curve with a place holder
                # This is later padded accordingly for the Conv1D layer
                lc = [0.0]
            x_lcs.append(lc)
        self.surrogate_model.set_prediction_learning_curves(x_lcs)
        return x.values.tolist(), inc_list

    def preprocess_pfn(self, x: Iterable) -> Tuple[Iterable, Iterable, Iterable]:
        """Prepares the configurations for appropriate EI calculation.

        Takes a set of points and computes the budget and incumbent for each point, as
        required by the multi-fidelity Expected Improvement acquisition function.
        """
        _x, inc_list = self.preprocess(x.copy())
        _x_tok = self.observations.tokenize(_x, as_tensor=True)
        len_partial = len(self.observations.seen_config_ids)
        z_min = x[0].fidelity.lower
        # converting fidelity to the discrete budget level
<<<<<<< HEAD
        # STRICT ASSUMPTION: fidelity is the second dimension
        _x_tok[:len_partial, 1] = (_x_tok[:len_partial, 1] + self.b_step - z_min) / self.b_step
=======
        # STRICT ASSUMPTION: fidelity is the first dimension
        _x_tok[:len_partial, 0] = (
            _x_tok[:len_partial, 0] + self.b_step - z_min
        ) / self.b_step
>>>>>>> 46c6128b
        return _x_tok, _x, inc_list

    def eval(self, x: pd.Series, asscalar: bool = False) -> Tuple[np.ndarray, pd.Series]:
        # _x = x.copy()  # preprocessing needs to change the reference x Series so we don't copy here
        if self.surrogate_model_name == "pfn":
            _x_tok, _x, inc_list = self.preprocess_pfn(
                x.copy()
            )  # IMPORTANT change from vanilla-EI
            ei = self.eval_pfn_ei(_x_tok, inc_list)
        elif self.surrogate_model_name == "deep_gp":
            _x, inc_list = self.preprocess_deep_gp(
                x.copy()
            )  # IMPORTANT change from vanilla-EI
            ei = self.eval_gp_ei(_x, inc_list)
            _x = pd.Series(_x, index=np.arange(len(_x)))
        else:
            _x, inc_list = self.preprocess_gp(
                x.copy()
            )  # IMPORTANT change from vanilla-EI
            ei = self.eval_gp_ei(_x, inc_list)
            _x = pd.Series(_x, index=np.arange(len(_x)))

        if ei.is_cuda:
            ei = ei.cpu()
        if len(x) > 1 and asscalar:
            return ei.detach().numpy(), _x
        else:
            return ei.detach().numpy().item(), _x

    def eval_pfn_ei(
        self, x: Iterable, inc_list: Iterable
    ) -> Union[np.ndarray, torch.Tensor, float]:
        """PFN-EI modified to preprocess samples and accept list of incumbents."""
        # x, inc_list = self.preprocess(x)  # IMPORTANT change from vanilla-EI
        # _x = x.copy()
        ei = self.surrogate_model.get_ei(x.to(self.surrogate_model.device), inc_list)
        if len(ei.shape) == 2:
            ei = ei.flatten()
        return ei

    def eval_gp_ei(
        self, x: Iterable, inc_list: Iterable
    ) -> Union[np.ndarray, torch.Tensor, float]:
        """Vanilla-EI modified to preprocess samples and accept list of incumbents."""
        # x, inc_list = self.preprocess(x)  # IMPORTANT change from vanilla-EI
        _x = x.copy()
        try:
            mu, cov = self.surrogate_model.predict(_x)
        except ValueError as e:
            raise e
            # return -1.0  # in case of error. return ei of -1
        std = torch.sqrt(torch.diag(cov))

        mu_star = inc_list.to(mu.device)  # IMPORTANT change from vanilla-EI

        gauss = Normal(torch.zeros(1, device=mu.device), torch.ones(1, device=mu.device))
        # u = (mu - mu_star - self.xi) / std
        # ei = std * updf + (mu - mu_star - self.xi) * ucdf
        if self.log_ei:
            # we expect that f_min is in log-space
            f_min = mu_star - self.xi
            v = (f_min - mu) / std
            ei = torch.exp(f_min) * gauss.cdf(v) - torch.exp(
                0.5 * torch.diag(cov) + mu
            ) * gauss.cdf(v - std)
        else:
            u = (mu_star - mu - self.xi) / std
            ucdf = gauss.cdf(u)
            updf = torch.exp(gauss.log_prob(u))
            ei = std * updf + (mu_star - mu - self.xi) * ucdf
        if self.augmented_ei:
            sigma_n = self.surrogate_model.likelihood
            ei *= 1.0 - torch.sqrt(torch.tensor(sigma_n, device=mu.device)) / torch.sqrt(
                sigma_n + torch.diag(cov)
            )
        return ei

    def set_state(
        self,
        pipeline_space: SearchSpace,
        surrogate_model: Any,
        observations: MFObservedData,
        b_step: Union[int, float],
        **kwargs,
    ):
        # overload to select incumbent differently through observations
        self.pipeline_space = pipeline_space
        self.surrogate_model = surrogate_model
        self.observations = observations
        self.b_step = b_step
        return<|MERGE_RESOLUTION|>--- conflicted
+++ resolved
@@ -32,30 +32,6 @@
     def get_budget_level(self, config) -> int:
         return int((config.fidelity.value - config.fidelity.lower) / self.b_step)
 
-    # def _preprocess_tabular(self, x: pd.Series) -> pd.Series:
-    #     if len(x) == 0:
-    #         return x
-    #     # extract fid name
-    #     _x = x.loc[0].hp_values()
-    #     _x.pop("id")
-    #     fid_name = list(_x.keys())[0]
-    #     for i in x.index.values:
-    #         # extracting actual HPs from the tabular space
-    #         _config = self.pipeline_space.custom_grid_table.loc[x.loc[i]["id"].value].to_dict()
-    #         # updating fidelities as per the candidate set passed
-    #         _config.update({fid_name: x.loc[i][fid_name].value})
-    #         # placeholder config from the raw tabular space
-    #         config = self.pipeline_space.raw_tabular_space.sample(
-    #             patience=100,
-    #             user_priors=True,
-    #             ignore_fidelity=True  # True allows fidelity to appear in the sample
-    #         )
-    #         # copying values from table to placeholder config of type SearchSpace
-    #         config.load_from(_config)
-    #         # replacing the ID in the candidate set with the actual HPs of the config
-    #         x.loc[i] = config
-    #     return x
-
     def preprocess(self, x: pd.Series) -> Tuple[Iterable, Iterable]:
         """Prepares the configurations for appropriate EI calculation.
 
@@ -68,7 +44,6 @@
             # preprocess tabular space differently
             # expected input: IDs pertaining to the tabular data
             # expected output: IDs pertaining to current observations and set of HPs
-            # x = self._preprocess_tabular(x)
             x = map_real_hyperparameters_from_tabular_ids(x, self.pipeline_space)
         indices_to_drop = []
         for i, config in x.items():
@@ -133,15 +108,10 @@
         len_partial = len(self.observations.seen_config_ids)
         z_min = x[0].fidelity.lower
         # converting fidelity to the discrete budget level
-<<<<<<< HEAD
-        # STRICT ASSUMPTION: fidelity is the second dimension
-        _x_tok[:len_partial, 1] = (_x_tok[:len_partial, 1] + self.b_step - z_min) / self.b_step
-=======
         # STRICT ASSUMPTION: fidelity is the first dimension
         _x_tok[:len_partial, 0] = (
             _x_tok[:len_partial, 0] + self.b_step - z_min
         ) / self.b_step
->>>>>>> 46c6128b
         return _x_tok, _x, inc_list
 
     def eval(self, x: pd.Series, asscalar: bool = False) -> Tuple[np.ndarray, pd.Series]:
