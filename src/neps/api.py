--- conflicted
+++ resolved
@@ -4,12 +4,8 @@
 from __future__ import annotations
 
 import logging
-<<<<<<< HEAD
-import os
 import sys
-=======
 import warnings
->>>>>>> af9df1a6
 from pathlib import Path
 from typing import Callable
 
@@ -208,7 +204,6 @@
         del searcher_kwargs["budget"]
 
     logger = logging.getLogger("neps")
-<<<<<<< HEAD
     logger.info(f"Starting neps.run using working directory {root_directory}")
     if not isinstance(pipeline_space, SearchSpace):
         try:
@@ -231,29 +226,6 @@
         except TypeError as e:
             message = f"The pipeline_space has invalid type: {type(pipeline_space)}"
             raise TypeError(message) from e
-=======
-    logger.info(f"Starting neps.run using root directory {root_directory}")
-    try:
-        # Support pipeline space as ConfigurationSpace definition
-        if isinstance(pipeline_space, CS.ConfigurationSpace):
-            pipeline_space = pipeline_space_from_configspace(pipeline_space)
-
-        # Support pipeline space as mix of ConfigurationSpace and neps parameters
-        new_pipeline_space: dict[str, Parameter] = dict()
-        for key, value in pipeline_space.items():
-            if isinstance(value, CS.ConfigurationSpace):
-                config_space_parameters = pipeline_space_from_configspace(value)
-                new_pipeline_space = {**new_pipeline_space, **config_space_parameters}
-            else:
-                new_pipeline_space[key] = value
-        pipeline_space = new_pipeline_space
-
-        # Transform to neps internal representation of the pipeline space
-        pipeline_space = SearchSpace(**pipeline_space)
-    except TypeError as e:
-        message = f"The pipeline_space has invalid type: {type(pipeline_space)}"
-        raise TypeError(message) from e
->>>>>>> af9df1a6
 
     if searcher == "default" or searcher is None:
         if pipeline_space.has_fidelity:
@@ -264,12 +236,11 @@
             searcher = "bayesian_optimization"
         logger.info(f"Running {searcher} as the searcher")
 
-<<<<<<< HEAD
     if isinstance(searcher, BaseOptimizer):
-        if searcher.budget != budget:
+        if searcher.budget != max_cost_total:
             raise ValueError(
                 "Manually initialized searcher with a budget of "
-                f"{searcher.budget} instead of {budget}"
+                f"{searcher.budget} instead of {max_cost_total}"
             )
         if searcher.pipeline_space is not pipeline_space:
             raise ValueError(
@@ -293,23 +264,9 @@
             SearcherMapping, searcher, "searcher", as_class=True
         )(
             pipeline_space=pipeline_space,
-            budget=budget,
+            budget=max_cost_total,  # TODO: use max_cost_total everywhere
             **searcher_kwargs,
         )
-=======
-    searcher_kwargs.update(
-        {
-            "loss_value_on_error": loss_value_on_error,
-            "cost_value_on_error": cost_value_on_error,
-            "ignore_errors": ignore_errors,
-        }
-    )
-    searcher = instance_from_map(SearcherMapping, searcher, "searcher", as_class=True)(
-        pipeline_space=pipeline_space,
-        budget=max_cost_total,  # TODO: use max_cost_total everywhere
-        **searcher_kwargs,
-    )
->>>>>>> af9df1a6
 
     metahyper.run(
         run_pipeline,
@@ -325,115 +282,5 @@
         post_evaluation_hook=_post_evaluation_hook_function(
             loss_value_on_error, ignore_errors
         ),
-<<<<<<< HEAD
         filesystem_grace_period_for_crashed_configs=0 if _debugger_is_active() else 45,
-    )
-
-
-def plot(
-    root_directory: str | Path,
-    key_to_extract: str | None = None,
-    scientific_mode: bool = False,
-    **plotting_kwargs,
-) -> None:
-    """Plot results of a neural pipeline search run.
-
-    Args:
-        root_directory: The directory with neps results (see below).
-        scientific_mode:
-            - False (default) - root_directory consists of a single run
-            - True - root_directory points to tree structure of
-                benchmark={}/algorithm={}/seed={}
-        key_to_extract: metric to be used on the x-axis (None, "cost", "fidelity")
-        **plotting_kwargs: specifies advanced settings for plotting:
-            - benchmarks: list of benchmarks to plot
-            - algorithms: list of algorithms to plot
-            - x_range: tuple (x_min, x_max) specify x-axis bounds
-            - log_x: toggles logarithmic scale on the x-axis
-            - log_y: toggles logarithmic scale on the y-axis
-            - n_workers: in case of parallel runs specify number of parallel processes
-            - filename
-            - extension: format to save, e.g. "png", "pdf"
-            - dpi: resolution of the image
-
-    Raises:
-        FileNotFoundError: If the data to be plotted is not present.
-    """
-
-    logger = logging.getLogger("neps")
-    logger.info(f"Starting neps.plot using working directory {root_directory}")
-
-    settings = Settings(plotting_kwargs)
-    logger.info(
-        f"Processing {len(settings.benchmarks)} benchmark(s) "
-        f"and {len(settings.algorithms)} algorithm(s)..."
-    )
-
-    fig, axs = get_fig_and_axs(settings)
-
-    base_path = Path(root_directory)
-    output_dir = base_path / "plots"
-
-    for benchmark_idx, benchmark in enumerate(settings.benchmarks):
-        if scientific_mode:
-            _base_path = os.path.join(base_path, f"benchmark={benchmark}")
-            if not os.path.isdir(_base_path):
-                raise FileNotFoundError(
-                    errno.ENOENT, os.strerror(errno.ENOENT), _base_path
-                )
-
-        for algorithm in settings.algorithms:
-            seeds = [None]
-            if scientific_mode:
-                _path = os.path.join(_base_path, f"algorithm={algorithm}")
-                if not os.path.isdir(_path):
-                    raise FileNotFoundError(
-                        errno.ENOENT, os.strerror(errno.ENOENT), _path
-                    )
-
-                seeds = sorted(os.listdir(_path))  # type: ignore
-
-            incumbents = []
-            costs = []
-            max_costs = []
-            for seed in seeds:
-                incumbent, cost, max_cost = process_seed(
-                    path=_path if scientific_mode else base_path,
-                    seed=seed,
-                    algorithm=algorithm,
-                    key_to_extract=key_to_extract,
-                    n_workers=settings.n_workers,
-                )
-                incumbents.append(incumbent)
-                costs.append(cost)
-                max_costs.append(max_cost)
-
-            is_last_row = lambda idx: idx >= (settings.nrows - 1) * settings.ncols
-            # pylint: disable=cell-var-from-loop
-            is_first_column = lambda idx: benchmark_idx % settings.ncols == 0
-            xlabel = "Iterations" if key_to_extract is None else key_to_extract.upper()
-            plot_incumbent(
-                ax=map_axs(
-                    axs,
-                    benchmark_idx,
-                    len(settings.benchmarks),
-                    settings.ncols,
-                ),
-                x=costs,
-                y=incumbents,
-                scale_x=max(max_costs) if key_to_extract == "fidelity" else None,
-                title=benchmark,
-                xlabel=xlabel if is_last_row(benchmark_idx) else None,
-                ylabel="Loss" if is_first_column(benchmark_idx) else None,
-                log_x=settings.log_x,
-                log_y=settings.log_y,
-                x_range=settings.x_range,
-                label=algorithm,
-            )
-
-    set_legend(fig, axs, settings)
-    save_fig(fig, output_dir=output_dir, settings=settings)
-    logger.info(f"Saved to '{output_dir}/{settings.filename}.{settings.extension}'")
-=======
-    )
->>>>>>> af9df1a6
+    )