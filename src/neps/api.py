"""API for the neps package.
"""

from __future__ import annotations

import errno
import logging
<<<<<<< HEAD
import sys
=======
import os
>>>>>>> 94133fda
from pathlib import Path
from typing import Callable

import ConfigSpace as CS
from typing_extensions import Literal

import metahyper
from metahyper.api import instance_from_map

from .optimizers import BaseOptimizer, SearcherMapping
from .search_spaces.parameter import Parameter
from .search_spaces.search_space import SearchSpace, pipeline_space_from_configspace
from .utils.plotting import (
    Settings,
    get_fig_and_axs,
    map_axs,
    plot_incumbent,
    save_fig,
    set_legend,
)
from .utils.read_results import process_seed
from .utils.result_utils import get_loss


def _debugger_is_active() -> bool:
    """Check if debug mode is active

    Returns:
        bool: is debug mode active
    """
    gettrace = getattr(sys, "gettrace", lambda: None)
    return gettrace() is not None


def _post_evaluation_hook_function(
    _loss_value_on_error: None | float, _ignore_errors: bool
):
    def _post_evaluation_hook(
        config,
        config_id,
        config_working_directory,
        result,
        logger,
        loss_value_on_error=_loss_value_on_error,
        ignore_errors=_ignore_errors,
    ):
        working_directory = Path(config_working_directory, "../../")
        loss = get_loss(result, loss_value_on_error, ignore_errors)

        # 1. write all configs and losses
        all_configs_losses = Path(working_directory, "all_losses_and_configs.txt")

        def write_loss_and_config(file_handle, loss_, config_id_, config_):
            file_handle.write(f"Loss: {loss_}\n")
            file_handle.write(f"Config ID: {config_id_}\n")
            file_handle.write(f"Config: {config_}\n")
            file_handle.write(79 * "-" + "\n")

        with all_configs_losses.open("a", encoding="utf-8") as f:
            write_loss_and_config(f, loss, config_id, config)

        # No need to handle best loss cases if an error occurred
        if result == "error":
            return

        # The "best" loss exists only in the pareto sense for multi-objective
        is_multi_objective = isinstance(loss, dict)
        if is_multi_objective:
            logger.info(f"Finished evaluating config {config_id}")
            return

        # 2. Write best losses / configs
        best_loss_trajectory_file = Path(working_directory, "best_loss_trajectory.txt")
        best_loss_config_trajectory_file = Path(
            working_directory, "best_loss_with_config_trajectory.txt"
        )

        if not best_loss_trajectory_file.exists():
            is_new_best = result != "error"
        else:
            best_loss_trajectory = best_loss_trajectory_file.read_text(encoding="utf-8")
            best_loss_trajectory = list(best_loss_trajectory.rstrip("\n").split("\n"))
            best_loss = best_loss_trajectory[-1]
            is_new_best = float(best_loss) > loss

        if is_new_best:
            with best_loss_trajectory_file.open("a", encoding="utf-8") as f:
                f.write(f"{loss}\n")

            with best_loss_config_trajectory_file.open("a", encoding="utf-8") as f:
                write_loss_and_config(f, loss, config_id, config)

            logger.info(
                f"Finished evaluating config {config_id}"
                f" -- new best with loss {float(loss) :.3f}"
            )
        else:
            logger.info(f"Finished evaluating config {config_id}")

    return _post_evaluation_hook


def run(
    run_pipeline: Callable,
    pipeline_space: dict[str, Parameter | CS.ConfigurationSpace]
    | CS.ConfigurationSpace
    | SearchSpace,
    root_directory: str | Path,
    overwrite_working_directory: bool = False,
    development_stage_id=None,
    task_id=None,
    max_evaluations_total: int | None = None,
    max_evaluations_per_run: int | None = None,
    budget: int | float | None = None,
    continue_until_max_evaluation_completed: bool = False,
    searcher: Literal[
        "default",
        "bayesian_optimization",
        "random_search",
        "cost_cooling",
        "mf_bayesian_optimization",
        "grid_search",
    ]
    | BaseOptimizer = "default",
    serializer: Literal["yaml", "dill", "json"] = "yaml",
    ignore_errors: bool = False,
    loss_value_on_error: None | float = None,
    cost_value_on_error: None | float = None,
    **searcher_kwargs,
) -> None:
    """Run a neural pipeline search.

    To parallelize:
        In order to run a neural pipeline search with multiple processes or machines,
        simply call run(.) multiple times (optionally on different machines). Make sure
        that working_directory points to the same folder on the same filesystem, otherwise
        the multiple calls to run(.) will be independent.

    Args:
        run_pipeline: The objective function to minimize.
        pipeline_space: The search space to minimize over.
        root_directory: The directory to save progress to. This is also used to
            synchronize multiple calls to run(.) for parallelization.
        overwrite_working_directory: If true, delete the working directory at the start of
            the run.
        development_stage_id: ID for the current development stage. Only needed if
            you work with multiple development stages.
        task_id: ID for the current task. Only needed if you work with multiple
            tasks.
        max_evaluations_total: Number of evaluations after which to terminate.
        max_evaluations_per_run: Number of evaluations the specific call to run(.) should
            maximally do.
        budget: Maximum allowed budget. Currently, can be exceeded, but no new evaluations
            will start when the budget it depleted.
        continue_until_max_evaluation_completed: If true, only stop after
            max_evaluations_total have been completed. This is only relevant in the
            parallel setting.
        searcher: Which optimizer to use.
        serializer: Serializer to store hyperparameters configurations. Can be an object,
            or a value in 'json', 'yaml' or 'dill' (see metahyper).
        ignore_errors: Ignore hyperparameter settings that threw an error and do not raise
            an error. Error configs still count towards max_evaluations_total.
        loss_value_on_error: Setting this and cost_value_on_error to any float will
            supress any error and will use given loss value instead. default: None
        cost_value_on_error: Setting this and loss_value_on_error to any float will
            supress any error and will use given cost value instead. default: None
        **searcher_kwargs: Will be passed to the searcher. This is usually only needed by
            neps develolpers.

    Raises:
        ValueError: If deprecated argument working_directory is used.
        ValueError: If root_directory is None.
        TypeError: If pipeline_space has invalid type.
        ValueError: wrong argument values (see the exception message)


    Example:
        >>> import neps

        >>> def run_pipeline(some_parameter: float):
        >>>    validation_error = -some_parameter
        >>>    return validation_error

        >>> pipeline_space = dict(some_parameter=neps.FloatParameter(lower=0, upper=1))

        >>> logging.basicConfig(level=logging.INFO)
        >>> neps.run(
        >>>    run_pipeline=run_pipeline,
        >>>    pipeline_space=pipeline_space,
        >>>    root_directory="usage_example",
        >>>    max_evaluations_total=5,
        >>> )
    """
    if "working_directory" in searcher_kwargs:
        raise ValueError(
            "The argument 'working_directory' is deprecated, please use 'root_directory' instead"
        )

    logger = logging.getLogger("neps")
    logger.info(f"Starting neps.run using working directory {root_directory}")
    if not isinstance(pipeline_space, SearchSpace):
        try:
            # Support pipeline space as ConfigurationSpace definition
            if isinstance(pipeline_space, CS.ConfigurationSpace):
                pipeline_space = pipeline_space_from_configspace(pipeline_space)

            # Support pipeline space as mix of ConfigurationSpace and neps parameters
            new_pipeline_space: dict[str, Parameter] = dict()
            for key, value in pipeline_space.items():
                if isinstance(value, CS.ConfigurationSpace):
                    config_space_parameters = pipeline_space_from_configspace(value)
                    new_pipeline_space = {**new_pipeline_space, **config_space_parameters}
                else:
                    new_pipeline_space[key] = value
            pipeline_space = new_pipeline_space

            # Transform to neps internal representation of the pipeline space
            pipeline_space = SearchSpace(**pipeline_space)
        except TypeError as e:
            message = f"The pipeline_space has invalid type: {type(pipeline_space)}"
            raise TypeError(message) from e

    if searcher == "default" or searcher is None:
        if pipeline_space.has_fidelity:
            searcher = "hyperband"
            if hasattr(pipeline_space, "has_prior") and pipeline_space.has_prior:
                searcher = "hyperband_custom_default"
        else:
            searcher = "bayesian_optimization"
        logger.info(f"Running {searcher} as the searcher")

    if isinstance(searcher, BaseOptimizer):
        if searcher.budget != budget:
            raise ValueError(
                "Manually initialized searcher with a budget of "
                f"{searcher.budget} instead of {budget}"
            )
        if searcher.pipeline_space is not pipeline_space:
            raise ValueError(
                "Manually initialized searcher with a different pipeline space: "
                f"{searcher.pipeline_space} instead of {pipeline_space}"
            )
        if searcher_kwargs:
            raise ValueError(
                f"Can't pass the args {searcher_kwargs} to an already initialized searcher"
            )
    else:
        searcher_kwargs.update(
            {
                "loss_value_on_error": loss_value_on_error,
                "cost_value_on_error": cost_value_on_error,
                "ignore_errors": ignore_errors,
            }
        )

        searcher = instance_from_map(
            SearcherMapping, searcher, "searcher", as_class=True
        )(
            pipeline_space=pipeline_space,
            budget=budget,
            **searcher_kwargs,
        )

    metahyper.run(
        run_pipeline,
        searcher,
        root_directory,
        development_stage_id=development_stage_id,
        task_id=task_id,
        max_evaluations_total=max_evaluations_total,
        max_evaluations_per_run=max_evaluations_per_run,
        overwrite_optimization_dir=overwrite_working_directory,
        continue_until_max_evaluation_completed=continue_until_max_evaluation_completed,
        serializer=serializer,
        logger=logger,
        post_evaluation_hook=_post_evaluation_hook_function(
            loss_value_on_error, ignore_errors
        ),
<<<<<<< HEAD
        filesystem_grace_period_for_crashed_configs=0 if _debugger_is_active() else 45,
    )
=======
    )


def plot(
    root_directory: str | Path,
    key_to_extract: str | None = None,
    scientific_mode: bool = False,
    **plotting_kwargs,
) -> None:
    """Plot results of a neural pipeline search run.

    Args:
        root_directory: The directory with neps results (see below).
        scientific_mode:
            - False (default) - root_directory consists of a single run
            - True - root_directory points to tree structure of
                benchmark={}/algorithm={}/seed={}
        key_to_extract: metric to be used on the x-axis (None, "cost", "fidelity")
        **plotting_kwargs: specifies advanced settings for plotting:
            - benchmarks: list of benchmarks to plot
            - algorithms: list of algorithms to plot
            - x_range: tuple (x_min, x_max) specify x-axis bounds
            - log_x: toggles logarithmic scale on the x-axis
            - log_y: toggles logarithmic scale on the y-axis
            - n_workers: in case of parallel runs specify number of parallel processes
            - filename
            - extension: format to save, e.g. "png", "pdf"
            - dpi: resolution of the image

    Raises:
        FileNotFoundError: If the data to be plotted is not present.
    """

    logger = logging.getLogger("neps")
    logger.info(f"Starting neps.plot using working directory {root_directory}")

    settings = Settings(plotting_kwargs)
    logger.info(
        f"Processing {len(settings.benchmarks)} benchmark(s) "
        f"and {len(settings.algorithms)} algorithm(s)..."
    )

    fig, axs = get_fig_and_axs(settings)

    base_path = Path(root_directory)
    output_dir = base_path / "plots"

    for benchmark_idx, benchmark in enumerate(settings.benchmarks):
        if scientific_mode:
            _base_path = os.path.join(base_path, f"benchmark={benchmark}")
            if not os.path.isdir(_base_path):
                raise FileNotFoundError(
                    errno.ENOENT, os.strerror(errno.ENOENT), _base_path
                )

        for algorithm in settings.algorithms:
            seeds = [None]
            if scientific_mode:
                _path = os.path.join(_base_path, f"algorithm={algorithm}")
                if not os.path.isdir(_path):
                    raise FileNotFoundError(
                        errno.ENOENT, os.strerror(errno.ENOENT), _path
                    )

                seeds = sorted(os.listdir(_path))  # type: ignore

            incumbents = []
            costs = []
            max_costs = []
            for seed in seeds:
                incumbent, cost, max_cost = process_seed(
                    path=_path if scientific_mode else base_path,
                    seed=seed,
                    algorithm=algorithm,
                    key_to_extract=key_to_extract,
                    n_workers=settings.n_workers,
                )
                incumbents.append(incumbent)
                costs.append(cost)
                max_costs.append(max_cost)

            is_last_row = lambda idx: idx >= (settings.nrows - 1) * settings.ncols
            # pylint: disable=cell-var-from-loop
            is_first_column = lambda idx: benchmark_idx % settings.ncols == 0
            xlabel = "Iterations" if key_to_extract is None else key_to_extract.upper()
            plot_incumbent(
                ax=map_axs(
                    axs,
                    benchmark_idx,
                    len(settings.benchmarks),
                    settings.ncols,
                ),
                x=costs,
                y=incumbents,
                scale_x=max(max_costs) if key_to_extract == "fidelity" else None,
                title=benchmark,
                xlabel=xlabel if is_last_row(benchmark_idx) else None,
                ylabel="Loss" if is_first_column(benchmark_idx) else None,
                log_x=settings.log_x,
                log_y=settings.log_y,
                x_range=settings.x_range,
                label=algorithm,
            )

    set_legend(fig, axs, settings)
    save_fig(fig, output_dir=output_dir, settings=settings)
    logger.info(f"Saved to '{output_dir}/{settings.filename}.{settings.extension}'")
>>>>>>> 94133fda
<|MERGE_RESOLUTION|>--- conflicted
+++ resolved
@@ -5,11 +5,8 @@
 
 import errno
 import logging
-<<<<<<< HEAD
+import os
 import sys
-=======
-import os
->>>>>>> 94133fda
 from pathlib import Path
 from typing import Callable
 
@@ -288,10 +285,7 @@
         post_evaluation_hook=_post_evaluation_hook_function(
             loss_value_on_error, ignore_errors
         ),
-<<<<<<< HEAD
         filesystem_grace_period_for_crashed_configs=0 if _debugger_is_active() else 45,
-    )
-=======
     )
 
 
@@ -398,5 +392,4 @@
 
     set_legend(fig, axs, settings)
     save_fig(fig, output_dir=output_dir, settings=settings)
-    logger.info(f"Saved to '{output_dir}/{settings.filename}.{settings.extension}'")
->>>>>>> 94133fda
+    logger.info(f"Saved to '{output_dir}/{settings.filename}.{settings.extension}'")