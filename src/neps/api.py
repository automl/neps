"""API for the neps package.
"""

from __future__ import annotations

import logging
import warnings
from pathlib import Path
from typing import Callable, Literal

import ConfigSpace as CS

import metahyper
from metahyper import instance_from_map

from .optimizers import BaseOptimizer, SearcherMapping
from .plot.tensorboard_eval import tblogger
from .search_spaces.parameter import Parameter
from .search_spaces.search_space import SearchSpace, pipeline_space_from_configspace
from .utils.common import get_searcher_data
from .utils.result_utils import get_loss


def _post_evaluation_hook_function(
    _loss_value_on_error: None | float, _ignore_errors: bool
):
    def _post_evaluation_hook(
        config,
        config_id,
        config_working_directory,
        result,
        logger,
        loss_value_on_error=_loss_value_on_error,
        ignore_errors=_ignore_errors,
    ):
        working_directory = Path(config_working_directory, "../../")
        loss = get_loss(result, loss_value_on_error, ignore_errors)

        # 1. write all configs and losses
        all_configs_losses = Path(working_directory, "all_losses_and_configs.txt")

        def write_loss_and_config(file_handle, loss_, config_id_, config_):
            file_handle.write(f"Loss: {loss_}\n")
            file_handle.write(f"Config ID: {config_id_}\n")
            file_handle.write(f"Config: {config_}\n")
            file_handle.write(79 * "-" + "\n")

        with all_configs_losses.open("a", encoding="utf-8") as f:
            write_loss_and_config(f, loss, config_id, config)

        # No need to handle best loss cases if an error occurred
        if result == "error":
            return

        # The "best" loss exists only in the pareto sense for multi-objective
        is_multi_objective = isinstance(loss, dict)
        if is_multi_objective:
            logger.info(f"Finished evaluating config {config_id}")
            return

        # 2. Write best losses / configs
        best_loss_trajectory_file = Path(working_directory, "best_loss_trajectory.txt")
        best_loss_config_trajectory_file = Path(
            working_directory, "best_loss_with_config_trajectory.txt"
        )

        if not best_loss_trajectory_file.exists():
            is_new_best = result != "error"
        else:
            best_loss_trajectory = best_loss_trajectory_file.read_text(encoding="utf-8")
            best_loss_trajectory = list(best_loss_trajectory.rstrip("\n").split("\n"))
            best_loss = best_loss_trajectory[-1]
            is_new_best = float(best_loss) > loss

        if is_new_best:
            with best_loss_trajectory_file.open("a", encoding="utf-8") as f:
                f.write(f"{loss}\n")

            with best_loss_config_trajectory_file.open("a", encoding="utf-8") as f:
                write_loss_and_config(f, loss, config_id, config)

            logger.info(
                f"Finished evaluating config {config_id}"
                f" -- new best with loss {float(loss) :.3f}"
            )

        else:
            logger.info(f"Finished evaluating config {config_id}")

        tblogger.end_of_config()

    return _post_evaluation_hook


def run(
    run_pipeline: Callable,
    pipeline_space: dict[str, Parameter | CS.ConfigurationSpace] | CS.ConfigurationSpace,
    root_directory: str | Path,
    overwrite_working_directory: bool = False,
    development_stage_id=None,
    task_id=None,
    max_evaluations_total: int | None = None,
    max_evaluations_per_run: int | None = None,
    continue_until_max_evaluation_completed: bool = False,
    max_cost_total: int | float | None = None,
    ignore_errors: bool = False,
    loss_value_on_error: None | float = None,
    cost_value_on_error: None | float = None,
    pre_load_hooks: List=[],
    searcher: Literal[
        "default",
        "bayesian_optimization",
        "random_search",
        "hyperband",
        "priorband",
        "mobster",
        "asha",
        "regularized_evolution",
    ]
    | BaseOptimizer = "default",
    searcher_path: Path | str | None = None,
    **searcher_kwargs,
) -> None:
    """Run a neural pipeline search.

    To parallelize:
        In order to run a neural pipeline search with multiple processes or machines,
        simply call run(.) multiple times (optionally on different machines). Make sure
        that root_directory points to the same folder on the same filesystem, otherwise
        the multiple calls to run(.) will be independent.

    Args:
        run_pipeline: The objective function to minimize.
        pipeline_space: The search space to minimize over.
        root_directory: The directory to save progress to. This is also used to
            synchronize multiple calls to run(.) for parallelization.
        overwrite_working_directory: If true, delete the working directory at the start of
            the run. This is, e.g., useful when debugging a run_pipeline function.
        development_stage_id: ID for the current development stage. Only needed if
            you work with multiple development stages.
        task_id: ID for the current task. Only needed if you work with multiple
            tasks.
        max_evaluations_total: Number of evaluations after which to terminate.
        max_evaluations_per_run: Number of evaluations the specific call to run(.) should
            maximally do.
        continue_until_max_evaluation_completed: If true, only stop after
            max_evaluations_total have been completed. This is only relevant in the
            parallel setting.
        max_cost_total: No new evaluations will start when this cost is exceeded. Requires
            returning a cost in the run_pipeline function, e.g.,
            `return dict(loss=loss, cost=cost)`.
        ignore_errors: Ignore hyperparameter settings that threw an error and do not raise
            an error. Error configs still count towards max_evaluations_total.
        loss_value_on_error: Setting this and cost_value_on_error to any float will
            supress any error and will use given loss value instead. default: None
        cost_value_on_error: Setting this and loss_value_on_error to any float will
            supress any error and will use given cost value instead. default: None
        pre_load_hooks: List of functions that will be called before load_results().
        searcher: Which optimizer to use. This is usually only needed by neps developers.
        searcher_path: The path to the user created searcher. None when the user
            is using NePS designed searchers.
        **searcher_kwargs: Will be passed to the searcher. This is usually only needed by
            neps develolpers.

    Raises:
        ValueError: If deprecated argument working_directory is used.
        ValueError: If root_directory is None.
        TypeError: If pipeline_space has invalid type.


    Example:
        >>> import neps

        >>> def run_pipeline(some_parameter: float):
        >>>    validation_error = -some_parameter
        >>>    return validation_error

        >>> pipeline_space = dict(some_parameter=neps.FloatParameter(lower=0, upper=1))

        >>> logging.basicConfig(level=logging.INFO)
        >>> neps.run(
        >>>    run_pipeline=run_pipeline,
        >>>    pipeline_space=pipeline_space,
        >>>    root_directory="usage_example",
        >>>    max_evaluations_total=5,
        >>> )
    """
    if "working_directory" in searcher_kwargs:
        raise ValueError(
            "The argument 'working_directory' is deprecated, please use 'root_directory' "
            "instead"
        )

    if "budget" in searcher_kwargs:
        warnings.warn(
            "The argument: 'budget' is deprecated. In the neps.run call, please, use "
            "'max_cost_total' instead. In future versions using `budget` will fail.",
            DeprecationWarning,
            stacklevel=2,
        )
        max_cost_total = searcher_kwargs["budget"]
        del searcher_kwargs["budget"]

    logger = logging.getLogger("neps")
    logger.info(f"Starting neps.run using root directory {root_directory}")
    try:
        # Support pipeline space as ConfigurationSpace definition
        if isinstance(pipeline_space, CS.ConfigurationSpace):
            pipeline_space = pipeline_space_from_configspace(pipeline_space)

        # Support pipeline space as mix of ConfigurationSpace and neps parameters
        new_pipeline_space: dict[str, Parameter] = dict()
        for key, value in pipeline_space.items():
            if isinstance(value, CS.ConfigurationSpace):
                config_space_parameters = pipeline_space_from_configspace(value)
                new_pipeline_space = {**new_pipeline_space, **config_space_parameters}
            else:
                new_pipeline_space[key] = value
        pipeline_space = new_pipeline_space
        
        # Transform to neps internal representation of the pipeline space
        pipeline_space = SearchSpace(**pipeline_space)
    except TypeError as e:
        message = f"The pipeline_space has invalid type: {type(pipeline_space)}"
        raise TypeError(message) from e

    user_defined_searcher = False

    if searcher_path is not None:
        # The users has their own custom searcher.
        logging.info("Preparing to run user created searcher")

        config = get_searcher_data(searcher, searcher_path)
        user_defined_searcher = True
    else:
        if searcher in ["default", None]:
            # NePS decides the searcher according to the pipeline space.
            if pipeline_space.has_prior:
                searcher = "priorband" if pipeline_space.has_fidelity else "pibo"
            else:
                searcher = (
                    "hyperband"
                    if pipeline_space.has_fidelity
                    else "bayesian_optimization"
                )
        else:
            # Users choose one of NePS searchers.
            user_defined_searcher = True

        # Fetching the searcher data, throws an error when the searcher is not found
        config = get_searcher_data(searcher)

    searcher_alg = config["searcher_init"]["algorithm"]
    searcher_config = config["searcher_kwargs"]

    logger.info(f"Running {searcher} as the searcher")
    logger.info(f"Algorithm: {searcher_alg}")

    # Used to create the yaml holding information about the searcher.
    # Also important for testing and debugging the api.
    searcher_info = {
        "searcher_name": searcher,
        "searcher_alg": searcher_alg,
        "user_defined_searcher": user_defined_searcher,
        "searcher_args_user_modified": False,
    }

    # Updating searcher arguments from searcher_kwargs
    for key, value in searcher_kwargs.items():
        if user_defined_searcher:
            if key not in searcher_config or searcher_config[key] != value:
                searcher_config[key] = value
                logger.info(
                    f"Updating the current searcher argument '{key}'"
                    f" with the value '{value}'"
                )
            else:
                logger.info(
                    f"The searcher argument '{key}' has the same"
                    f" value '{value}' as default."
                )
            searcher_info["searcher_args_user_modified"] = True
        else:
            # No searcher argument updates when NePS decides the searcher.
            logger.info(35 * "=" + "WARNING" + 35 * "=")
            logger.info("CHANGINE ARGUMENTS ONLY WORKS WHEN SEARCHER IS DEFINED")
            logger.info(
                f"The searcher argument '{key}' will not change to '{value}'"
                f" because NePS chose the searcher"
            )
            searcher_info["searcher_args_user_modified"] = False

    searcher_config.update(
        {
            "loss_value_on_error": loss_value_on_error,
            "cost_value_on_error": cost_value_on_error,
            "ignore_errors": ignore_errors,
        }
    )
    searcher_instance = instance_from_map(
        SearcherMapping, searcher_alg, "searcher", as_class=True
    )(
        pipeline_space=pipeline_space,
        budget=max_cost_total,  # TODO: use max_cost_total everywhere
        **searcher_config,
    )

    metahyper.run(
        run_pipeline,
        searcher_instance,
        searcher_info,
        root_directory,
        max_evaluations_total=max_evaluations_total,
        max_evaluations_per_run=max_evaluations_per_run,
        continue_until_max_evaluation_completed=continue_until_max_evaluation_completed,
        development_stage_id=development_stage_id,
        task_id=task_id,
        logger=logger,
        post_evaluation_hook=_post_evaluation_hook_function(
            loss_value_on_error, ignore_errors
        ),
<<<<<<< HEAD
        pre_load_hooks=pre_load_hooks,
=======
        overwrite_optimization_dir=overwrite_working_directory,
>>>>>>> 88a3b962
    )<|MERGE_RESOLUTION|>--- conflicted
+++ resolved
@@ -6,7 +6,7 @@
 import logging
 import warnings
 from pathlib import Path
-from typing import Callable, Literal
+from typing import Callable, Literal, List
 
 import ConfigSpace as CS
 
@@ -319,9 +319,6 @@
         post_evaluation_hook=_post_evaluation_hook_function(
             loss_value_on_error, ignore_errors
         ),
-<<<<<<< HEAD
+        overwrite_optimization_dir=overwrite_working_directory,
         pre_load_hooks=pre_load_hooks,
-=======
-        overwrite_optimization_dir=overwrite_working_directory,
->>>>>>> 88a3b962
     )