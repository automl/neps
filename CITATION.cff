cff-version: 1.2.0
message: "If you use this software, please cite it as below."
authors:
  - family-names: Stoll
    given-names: Danny
  - family-names: Mallik
    given-names: Neeratyoy
  - family-names: Schrodi
    given-names: Simon
  - family-names: Bergman
    given-names: Eddie
  - family-names: Janowski
    given-names: Maciej
  - family-names: Garibov
    given-names: Samir
  - family-names: Abou Chakra
    given-names: Tarek
  - family-names: Rogalla
    given-names: Daniel
  - family-names: Hvarfner
    given-names: Carl
  - family-names: Binxin
    given-names: Ru
  - family-names: Hutter
    given-names: Frank
title: "Neural Pipeline Search (NePS)"
version: 0.12.2
<<<<<<< HEAD
date-released: 2024-07-03
=======
date-released: 2024-07-09
>>>>>>> a1da0417
url: "https://github.com/automl/neps"<|MERGE_RESOLUTION|>--- conflicted
+++ resolved
@@ -25,9 +25,5 @@
     given-names: Frank
 title: "Neural Pipeline Search (NePS)"
 version: 0.12.2
-<<<<<<< HEAD
-date-released: 2024-07-03
-=======
 date-released: 2024-07-09
->>>>>>> a1da0417
 url: "https://github.com/automl/neps"