--- conflicted
+++ resolved
@@ -44,7 +44,6 @@
 ]
 requires-python = ">=3.10,<3.13"
 
-<<<<<<< HEAD
 dependencies = [
     "numpy>=1.0,<2.0",
     "pandas>=2.0,<3.0",
@@ -62,24 +61,8 @@
     "ifbo>=0.3.10",
     "botorch>=0.12",
     "gpytorch==1.13.0",
-]
-=======
-[tool.poetry.group.dev.dependencies]
-ruff = "^0.4"
-pre-commit = "^3"
-mypy = "^1"
-pytest = "^7"
-pytest-cases = "^3"
-psutil = "^6"
-types-PyYAML = "^6"
-mkdocs-material = "*"
-mkdocs-autorefs = "*"
-mkdocs-gen-files = "*"
-mkdocstrings = { extras = ["python"], version = "*" }
-mkdocs-literate-nav = "*"
-mike = "*"
-black = "*"                                           # This allows mkdocstrings to format signatures in the docs
->>>>>>> 0c6c785d
+    "psutil>=7.0.0",
+]
 
 [project.urls]
 homepage = "https://github.com/automl/neps"
