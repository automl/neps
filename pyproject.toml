--- conflicted
+++ resolved
@@ -64,34 +64,10 @@
     "gpytorch==1.13.0",
 ]
 
-<<<<<<< HEAD
 [project.urls]
 homepage = "https://github.com/automl/neps"
 repository = "https://github.com/automl/neps"
 documentation = "https://automl.github.io/neps/"
-=======
-[tool.poetry.dependencies]
-python = ">=3.10,<3.13"
-ConfigSpace = "^0.7"
-grakel = "^0.1"
-numpy = "^1"
-pandas = "^2"
-networkx = "^2.6.3"
-nltk = "^3.6.4"
-scipy = ">=1.13.1"
-torch = ">=2.0.1"
-matplotlib = "^3"
-more-itertools = "*"
-portalocker = "^2"
-seaborn = "^0.13"
-pyyaml = "^6"
-tensorboard = "^2"
-typing-extensions = "*"
-torchvision = ">=0.8.0"
-ifbo = ">=0.3.11"
-botorch = ">=0.12"
-gpytorch = "1.13.0"
->>>>>>> a5137c77
 
 [project.optional-dependencies]
 dev = [
