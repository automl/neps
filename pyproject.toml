--- conflicted
+++ resolved
@@ -20,10 +20,6 @@
 seaborn = "^0.11.1"
 xgboost = "^1.4.2"
 pathvalidate = "^2.4.1"
-<<<<<<< HEAD
-metahyper = {git = "https://github.com/automl/metahyper.git", branch = "master"}
-=======
->>>>>>> 4c2d2bc6
 pandas = "^1.3.1"
 networkx = "^2.6.3"
 tqdm = "^4.62.3"
