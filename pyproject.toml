[project]
name = "neural-pipeline-search"
version = "v0.12.2"
description = "Neural Pipeline Search helps deep learning experts find the best neural pipeline."
authors = [
<<<<<<< HEAD
    { name = "Danny Stoll", email = "stolld@cs.uni-freiburg.de" },
    { name = "Neeratyoy Mallik", email = "mallik@cs.uni-freiburg.de" },
    { name = "Simon Schrodi" },
    { name = "Eddie Bergman" },
    { name = "Maciej Janowski" },
    { name = "Samir Garibov" },
    { name = "Tarek Abou Chakra" },
    { name = "Daniel Rogalla" },
    { name = "Carl Hvarfner" },
    { name = "Binxin Ru" },
    { name = "Nils Kober" },
    { name = "Théophane Vallaeys" },
    { name = "Frank Hutter" },
=======
    "Danny Stoll <stolld@cs.uni-freiburg.de>",
    "Neeratyoy Mallik <mallik@cs.uni-freiburg.de>",
    "Simon Schrodi",
    "Eddie Bergman",
    "Maciej Janowski",
    "Samir Garibov",
    "Tarek Abou Chakra",
    "Daniel Rogalla",
    "Carl Hvarfner",
    "Binxin Ru",
    "Frank Hutter",
>>>>>>> a1da0417
]
readme = "README.md"
license = { file = "LICENSE" }
keywords = [
    "Neural Pipeline Search",
    "Neural Architecture Search",
    "Hyperparameter Optimization",
    "AutoML",
]
classifiers = [
  "Development Status :: 4 - Beta",
  "Intended Audience :: Developers",
  "Intended Audience :: Science/Research", 
  "Natural Language :: English",
  "License :: OSI Approved :: Apache Software License",
  "Operating System :: POSIX :: Linux",
  "Operating System :: Microsoft :: Windows",
  "Operating System :: MacOS",
  "Programming Language :: Python :: 3.10",
  "Programming Language :: Python :: 3.11",
  "Topic :: Scientific/Engineering :: Artificial Intelligence",
  "Topic :: System :: Distributed Computing",
]
requires-python = ">=3.10,<3.12"

dependencies = [
    "ConfigSpace>=0.7,<1.0",
    "grakel>=0.1,<0.2",
    "numpy>=1.0,<2.0",
    "pandas>=2.0,<3.0",
    "networkx>=2.6.3,<3.0",
    "nltk>=3.6.4,<4.0",
    "scipy>=1.13.1",
    "torch>=2.0.1",
    "matplotlib>=3.0,<4.0",
    "more-itertools",
    "portalocker>=2.0,<3.0",
    "seaborn>=0.13,<0.14",
    "pyyaml>=6.0,<7.0",
    "tensorboard>=2.0,<3.0",
    "typing-extensions",
    "torchvision>=0.8.0",
    "ifbo>=0.3.10",
    "botorch>=0.12",
    "gpytorch==1.13.0",
]

[project.urls]
homepage = "https://github.com/automl/neps"
repository = "https://github.com/automl/neps"
documentation = "https://automl.github.io/neps/"

[project.optional-dependencies]
dev = [
    "ruff",
    "pre-commit>=3,<4",
    "mypy>=1,<2",
    "pytest>=7,<8",
    "pytest-cases>=3,<4",
    "types-PyYAML>=6,<7",
    "mkdocs-material",
    "mkdocs-autorefs",
    "mkdocs-gen-files",
    "mkdocstrings[python]",
    "mkdocs-literate-nav",
    "mike",
    "black",  # This allows mkdocstrings to format signatures in the docs
]

[tool.setuptools.packages.find]
include = [
    "neps",
    "neps.*",
    "neps_examples",
]
exclude = []

[build-system]
requires = [
    "setuptools>=68.2.2",
    "wheel>=0.41.2",
]

build-backend = "setuptools.build_meta"

# TODO(eddiebergman): Include more of these as we go on in migration
# "tests",
# "neps_examples",
[tool.ruff]
target-version = "py310"
output-format = "full"
line-length = 90
src = ["neps"]

# TODO(eddiebergman): Include more of these as we go on in migration
exclude = [
    "neps/optimizers/multi_fidelity_prior/utils.py",
    "neps/search_spaces/architecture/**/*.py",
    "neps/search_spaces/yaml_search_space_utils.py",
    "neps/search_spaces/architecture",
    "neps/utils/run_args_from_yaml.py",
    "neps/api.py",
    "tests",
    "neps_examples",
    ".bzr",
    ".direnv",
    ".eggs",
    ".git",
    ".hg",
    ".mypy_cache",
    ".nox",
    ".pants.d",
    ".ruff_cache",
    ".svn",
    ".tox",
    ".venv",
    "__pypackages__",
    "_build",
    "buck-out",
    "build",
    "dist",
    "node_modules",
    "venv",
    "docs",
]

[tool.ruff.lint]
# Extend what ruff is allowed to fix, even if it may break
# This is okay given we use it all the time and it ensures
# better practices. Would be dangerous if using for first
# time on established project.
extend-safe-fixes = ["ALL"]

# Allow unused variables when underscore-prefixed.
dummy-variable-rgx = "^(_+|(_+[a-zA-Z0-9_]*[a-zA-Z0-9]+?))$"

select = [
    "A",
    # "ANN", # Handled by mypy
    "ARG",
    "B",
    "BLE",
    "COM",
    "C4",
    "D",
    # "DTZ",  # One day I should know how to utilize timezones and dates...
    "E",
    # "EXE", Meh
    "ERA",
    "F",
    "FBT",
    "I",
    # "ISC",  # Favours implicit string concatenation
    "INP",
    # "INT", # I don't understand this one
    "N",
    "NPY",
    "PD",
    "PLC",
    "PLE",
    "PLR",
    "PLW",
    "PIE",
    "PT",
    "PTH",
    # "PYI", # Specific to .pyi files for type stubs
    "Q",
    "PGH004",
    "RET",
    "RUF",
    "C90",
    "S",
    # "SLF",    # Private member accessed (sure, it's python)
    "SIM",
    # "TRY", # Good in principle, would take a lot of work to statisfy
    "T10",
    "T20",
    "TID",
    "TCH",
    "UP",
    "N",
    "W",
    "YTT",
]

ignore = [
  "D104",    # Missing docstring in public package
  "D105",    # Missing docstring in magic mthod
  "D203",    # 1 blank line required before class docstring
  "D205",    # 1 blank line between summary and description
  "D401",    # First line of docstring should be in imperative mood
  "N806",    # Variable X in function should be lowercase
  "E731",    # Do not assign a lambda expression, use a def
  "A003",    # Shadowing a builtin
  "S101",    # Use of assert detected.
  "W292",    # No newline at end of file
  "PLC1901", # "" can be simplified to be falsey
  "TCH003",  # Move stdlib import into TYPE_CHECKING
  "B010",    # Do not use `setattr`
  "PD901",   # Use a better name than 'df'
  "PD011",   # Use .to_numpy() instead of .values  (triggers on report.values)
  "PD008",   # Use `.loc` instead of `.at`. If speed is important, use NumPy.
  "COM812",  # Require trailing commas, recommended to ignore due to ruff formatter
  "PLR2004", # No magic numbers inline
  "N817",    # CamelCase import as (ignore for ConfigSpace)
  "N999",    # Invalid name for module
  "NPY002",  # Replace legacy `np.random.choice` call with `np.random.Generator`
  "N803",    # Arguments should start with a lower case letter.
  "S311",    # Standard pseudo-random generators are not suitable for cryptographic purposes
]


# Exclude a variety of commonly ignored directories.
[tool.ruff.lint.per-file-ignores]
"tests/*.py" = [
    "S101",
    "D101",
    "D102",
    "D103",
    "ANN001",
    "ANN201",
    "FBT001",
    "D100",
    "PD901", #  X is a bad variable name. (pandas)
    "TCH",
    "N803",
    "C901", # Too complex
]
"__init__.py" = ["I002"]
"neps_examples/*" = [
    "INP001",
    "I002",
    "E741",
    "D101",
    "D103",
    "T20",
    "D415",
    "ERA001",
    "E402",
    "E501",
]
"docs/*" = ["INP001"]
# TODO
"neps/optimizers/**.py" = [
  "D", # Documentation of everything
  "ARG002", # Unused arguments, bunch of them in inits
  "PLR0913", # Too many arguments...
]


[tool.ruff.lint.isort]
known-first-party = ["neps"]
known-third-party = []
required-imports = ["from __future__ import annotations"]
no-lines-before = ["future"]
combine-as-imports = true
extra-standard-library = ["typing_extensions"]
force-wrap-aliases = true

[tool.ruff.lint.pydocstyle]
convention = "google"

[tool.ruff.lint.pylint]
max-args = 10 # Changed from default of 5

[tool.pytest.ini_options]
addopts = "--basetemp ./tests_tmpdir -m 'not ci_examples'"
markers = [
    "ci_examples",
    "core_examples",
    "regression_all",
    "runtime",
    "neps_api",
    "summary_csv",
]
filterwarnings = "ignore::DeprecationWarning:torch.utils.tensorboard.*:"

[tool.mypy]
python_version = "3.10"  # Match minimum supported version
packages = ["neps"]
show_error_codes = true

namespace_packages = true
explicit_package_bases = true

follow_imports = "normal"

ignore_missing_imports = true

warn_unused_configs = true
warn_redundant_casts = true
warn_return_any = true
warn_unreachable = true

disallow_untyped_defs = true       # All functions must have types
disallow_untyped_decorators = true # ... even decorators
disallow_incomplete_defs = true    # ...all types

no_implicit_optional = true
check_untyped_defs = true

# TODO(eddiebergman): Improve coverage on these modules
[[tool.mypy.overrides]]
module = [
    "neps.api",
    "neps.search_spaces.architecture.*",
    "neps.utils.run_args_from_yaml",
    "neps.optimizers.multi_fidelity.successive_halving",
    "neps.optimizers.multi_fidelity.sampling_policy",
    "neps.optimizers.multi_fidelity.promotion_policy",
    "neps.optimizers.bayesian_optimization.acquisition_functions.ei",
    "neps.optimizers.bayesian_optimization.acquisition_functions.prior_weighted",
    "neps.optimizers.bayesian_optimization.acquisition_functions.ucb",
    "neps.optimizers.bayesian_optimization.acquisition_functions.base_acquisition",
    "neps.optimizers.bayesian_optimization.acquisition_functions.weighted_acquisition",
    "requests.*",
]
ignore_errors = true

[tool.bumpversion]
current_version = "0.12.2"
commit = true
tag = true

[[tool.bumpversion.files]]
filename = "pyproject.toml"
search = "version = \"v{current_version}\""
replace = "version = \"v{new_version}\""

[[tool.bumpversion.files]]
filename = "CITATION.cff"
search = "version: {current_version}"
replace = "version: {new_version}"<|MERGE_RESOLUTION|>--- conflicted
+++ resolved
@@ -3,7 +3,6 @@
 version = "v0.12.2"
 description = "Neural Pipeline Search helps deep learning experts find the best neural pipeline."
 authors = [
-<<<<<<< HEAD
     { name = "Danny Stoll", email = "stolld@cs.uni-freiburg.de" },
     { name = "Neeratyoy Mallik", email = "mallik@cs.uni-freiburg.de" },
     { name = "Simon Schrodi" },
@@ -17,19 +16,6 @@
     { name = "Nils Kober" },
     { name = "Théophane Vallaeys" },
     { name = "Frank Hutter" },
-=======
-    "Danny Stoll <stolld@cs.uni-freiburg.de>",
-    "Neeratyoy Mallik <mallik@cs.uni-freiburg.de>",
-    "Simon Schrodi",
-    "Eddie Bergman",
-    "Maciej Janowski",
-    "Samir Garibov",
-    "Tarek Abou Chakra",
-    "Daniel Rogalla",
-    "Carl Hvarfner",
-    "Binxin Ru",
-    "Frank Hutter",
->>>>>>> a1da0417
 ]
 readme = "README.md"
 license = { file = "LICENSE" }
