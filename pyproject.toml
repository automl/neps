--- conflicted
+++ resolved
@@ -28,7 +28,7 @@
 classifiers = [
   "Development Status :: 4 - Beta",
   "Intended Audience :: Developers",
-  "Intended Audience :: Science/Research", 
+  "Intended Audience :: Science/Research",
   "Natural Language :: English",
   "License :: OSI Approved :: Apache Software License",
   "Operating System :: POSIX :: Linux",
@@ -45,58 +45,29 @@
 dependencies = [
     "ConfigSpace>=0.7,<1.0",
     "grakel>=0.1,<0.2",
-    "numpy>=1.0,<2.0",
-    "pandas>=2.0,<3.0",
-    "networkx>=2.6.3,<3.0",
-    "nltk>=3.6.4,<4.0",
-    "scipy>=1.13.1",
-    "torch>=2.0.1",
-    "matplotlib>=3.0,<4.0",
-    "more-itertools",
-    "portalocker>=2.0,<3.0",
-    "seaborn>=0.13,<0.14",
     "pyyaml>=6.0,<7.0",
     "tensorboard>=2.0,<3.0",
     "typing-extensions",
     "torchvision>=0.8.0",
     "ifbo>=0.3.10",
     "botorch>=0.12",
-    "gpytorch==1.13.0",
-]
-
-<<<<<<< HEAD
-[tool.poetry.dependencies]
-python = ">=3.10,<3.12"
-ConfigSpace = "^0.7"
-grakel = "^0.1"
-nltk = "^3.6.4"
-tensorboard = "^2"
-torchvision = ">=0.8.0"
-ifbo = ">=0.3.10"
-botorch = ">=0.12"
-networkx = ">=2.6.3"        # upgraded from ^2.6.3, as versions 3.x are now available
-portalocker = "^2"          # upgradable, but not neccessary since 3.x are just now available
-matplotlib = "^3"           # included in seaborn, but seaborn is now removed
-pandas = "^2"               # included in seaborn (>=1.2), but seaborn is now removed
-# seaborn = "^0.13"         # removed any seaborn appearance, therefore not needed anymore
-
-
-# Neps dependencies resulting from others but not explicitly subsumed
-# scipy = ">=1.13.1"        # included in configspace (*), botorch,grakel (>= 1.6.0), results in (1.14.1)                         results in (2.2.3)
-pyyaml = "^6"               # included in pre-commit, mike, mkdocs (>=5.1),           results in (6.0.2)
-
-# Neps dependencies subsumed in others
-# numpy = "^1"              # included in tensorboard (>=1.12.0), botorch (>1.7), ifbo (<2)
-# torch = ">=2.0.1"         # included in ifbo (>=1.9.0), botorch (>=2.0.1), torchvision (2.5.1)
-# gpytorch = "1.13.0"       # included in botorch (1.13.0)
-more-itertools = "*"        # included in configspace
-typing-extensions = "*"     # included in many, e.g. botorch, configspace
-=======
+    "pandas>=2.0,<3.0",
+    "networkx>=2.6.3,<3.0",
+    "nltk>=3.6.4,<4.0",
+    "matplotlib>=3.0,<4.0",
+    "more-itertools",
+    "portalocker>=2.0,<3.0",
+    # "numpy>=1.0,<2.0",        # included in tensorboard (>=1.12.0), botorch (>1.7), ifbo (<2)
+    # "scipy>=1.13.1",          # included in configspace (*), botorch,grakel (>= 1.6.0), results in (2.2.3)
+    # "torch>=2.0.1",           # included in ifbo (>=1.9.0), botorch (>=2.0.1), torchvision (2.5.1)
+    # "seaborn>=0.13,<0.14",    # removed any seaborn appearance, therefore not needed anymore
+    # "gpytorch==1.13.0",       # included in botorch (1.13.0)
+]
+
 [project.urls]
 homepage = "https://github.com/automl/neps"
 repository = "https://github.com/automl/neps"
 documentation = "https://automl.github.io/neps/"
->>>>>>> 5e40590e
 
 [project.optional-dependencies]
 dev = [
