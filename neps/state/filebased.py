--- conflicted
+++ resolved
@@ -36,21 +36,9 @@
     CONFIG_FILENAME = f"config.{CONFIG_SERIALIZE_FORMAT}"
     REPORT_FILENAME = f"report.{CONFIG_SERIALIZE_FORMAT}"
 
-<<<<<<< HEAD
-    @override
-    def evaluating(self) -> Iterable[tuple[str, Synced[Trial, Path]]]:
-        evaluating = [
-            (_id, t, trial.metadata.time_sampled)
-            for (_id, t) in self.all().items()
-            if (trial := t.synced()).state == Trial.State.EVALUATING
-        ]
-        return iter((_id, t) for _id, t, _ in sorted(evaluating, key=lambda x: x[2]))
-
-=======
     # Metadata is put as json as it's more likely to be machine read and
     # is much faster.
     METADATA_FILENAME = "metadata.json"
->>>>>>> bd2140e0
 
     PREVIOUS_TRIAL_ID_FILENAME = "previous_trial_id.txt"
 
