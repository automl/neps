--- conflicted
+++ resolved
@@ -366,9 +366,6 @@
                 for trial in trials.values()
                 if trial.report is not None and trial.report.cost is not None
             )
-<<<<<<< HEAD
-            logger.debug("Sampled config: %s", sampled_config_maybe_new_opt_state)
-=======
             opt_state.budget.used_evaluations = len(trials)
 
         sampled_configs = optimizer.ask(
@@ -378,7 +375,6 @@
             else None,
             n=n,
         )
->>>>>>> 72a9315f
 
         if not isinstance(sampled_configs, list):
             sampled_configs = [sampled_configs]
