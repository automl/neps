"""TODO."""

from __future__ import annotations

import datetime
import logging
import os
import shutil
import signal
import time
from collections.abc import Callable, Iterator, Mapping
from contextlib import contextmanager
from dataclasses import dataclass, field
from pathlib import Path
from typing import TYPE_CHECKING, ClassVar, Literal

from portalocker import portalocker

<<<<<<< HEAD
from neps.env import (
    FS_SYNC_GRACE_BASE,
    FS_SYNC_GRACE_INC,
    LINUX_FILELOCK_FUNCTION,
    MAX_RETRIES_CREATE_LOAD_STATE,
    MAX_RETRIES_GET_NEXT_TRIAL,
    MAX_RETRIES_WORKER_CHECK_SHOULD_STOP,
)
=======
from pandas.core.common import contextlib

>>>>>>> 0c6c785d
from neps.exceptions import (
    NePSError,
    TrialAlreadyExistsError,
    WorkerFailedToGetPendingTrialsError,
    WorkerRaiseError,
)
from neps.state import (
    BudgetInfo,
    DefaultReportValues,
    EvaluatePipelineReturn,
    NePSState,
    OnErrorPossibilities,
    OptimizationState,
    SeedSnapshot,
    Trial,
    WorkerSettings,
    evaluate_trial,
)
from neps.utils.common import gc_disabled

if TYPE_CHECKING:
    from neps.optimizers import OptimizerInfo
    from neps.optimizers.optimizer import AskFunction

logger = logging.getLogger(__name__)


def _default_worker_name() -> str:
    isoformat = datetime.datetime.now(datetime.timezone.utc).isoformat()
    return f"{os.getpid()}-{isoformat}"


<<<<<<< HEAD
_DDP_ENV_VAR_NAME = "NEPS_DDP_TRIAL_ID"


def _is_ddp_and_not_rank_zero() -> bool:
    import torch.distributed as dist

    # Check for environment variables typically set by DDP
    ddp_env_vars = ["WORLD_SIZE", "MASTER_ADDR", "MASTER_PORT"]
    rank_env_vars = ["RANK", "LOCAL_RANK", "SLURM_PROCID", "JSM_NAMESPACE_RANK"]

    # Check if PyTorch distributed is initialized
    if (dist.is_available() and dist.is_initialized()) or all(
        var in os.environ for var in ddp_env_vars
    ):
        for var in rank_env_vars:
            rank = os.environ.get(var)
            if rank is not None:
                return int(rank) != 0
    return False
=======
SIGNALS_TO_HANDLE_IF_AVAILABLE = [
    "SIGINT",
    "SIGTERM",
]


N_FAILED_GET_NEXT_PENDING_ATTEMPTS_BEFORE_ERROR = 10
N_FAILED_TO_SET_TRIAL_STATE = 10
>>>>>>> 0c6c785d


def _set_ddp_env_var(trial_id: str) -> None:
    """Sets an environment variable with current trial_id in a DDP setup."""
    os.environ[_DDP_ENV_VAR_NAME] = trial_id


# NOTE: As each NEPS process is only ever evaluating a single trial, this global can
# be retrieved in NePS and refers to what this process is currently evaluating.
# Note that before `_set_in_progress_trial` is called, this should be cleared
# with `_clear_in_progress_trial` to ensure that we are not in some erroneuous state.
# Prefer to call `_clear_in_progress_trial` after a trial has finished evaluating and
# not just before `_set_in_progress_trial`, as the latter defeats the purpose of this
# assertion.
_CURRENTLY_RUNNING_TRIAL_IN_PROCESS: Trial | None = None
_WORKER_NEPS_STATE: NePSState | None = None


# TODO: This only works with a filebased nepsstate
def get_workers_neps_state() -> NePSState:
    """Get the worker's NePS state."""
    if _WORKER_NEPS_STATE is None:
        raise RuntimeError(
            "The worker's NePS state has not been set! This should only be called"
            " from within a `evaluate_pipeline` context. If you are not running a"
            " pipeline and you did not call this function (`get_workers_neps_state`)"
            " yourself, this is a bug and should be reported to NePS."
        )
    return _WORKER_NEPS_STATE


def _set_workers_neps_state(state: NePSState) -> None:
    global _WORKER_NEPS_STATE  # noqa: PLW0603
    _WORKER_NEPS_STATE = state


def get_in_progress_trial() -> Trial:
    """Get the currently running trial in this process."""
    if _CURRENTLY_RUNNING_TRIAL_IN_PROCESS is None:
        raise RuntimeError(
            "The worker's NePS state has not been set! This should only be called"
            " from within a `evaluate_pipeline` context. If you are not running a"
            " pipeline and you did not call this function (`get_workers_neps_state`)"
            " yourself, this is a bug and should be reported to NePS."
        )
    return _CURRENTLY_RUNNING_TRIAL_IN_PROCESS


_TRIAL_END_CALLBACKS: dict[str, Callable[[Trial], None]] = {}


def register_notify_trial_end(key: str, callback: Callable[[Trial], None]) -> None:
    """Register a callback to be called when a trial ends."""
    _TRIAL_END_CALLBACKS[key] = callback


@contextmanager
def _set_global_trial(trial: Trial) -> Iterator[None]:
    global _CURRENTLY_RUNNING_TRIAL_IN_PROCESS  # noqa: PLW0603
    if _CURRENTLY_RUNNING_TRIAL_IN_PROCESS is not None:
        raise NePSError(
            "A trial was already set to run in this process, yet some other trial was"
            " attempted to be set as the global trial in progress."
            " We assume that each process will only ever have one trial running at a time"
            " to allow functionality like `neps.get_in_progress_trial()`,"
            " `load_checkpoint()` and `save_checkpoint()` to work."
            "\n\nThis is most likely a bug and should be reported to NePS!"
        )
    _CURRENTLY_RUNNING_TRIAL_IN_PROCESS = trial
    _set_ddp_env_var(trial.id)
    yield

    _CURRENTLY_RUNNING_TRIAL_IN_PROCESS = None


# NOTE: This class is quite stateful and has been split up quite a bit to make testing
# interleaving of workers easier. This comes at the cost of more fragmented code.
@dataclass
class DefaultWorker:
    """A default worker for the NePS system.

    This is the worker that is used by default in the neps.run() loop.
    """

    state: NePSState
    """The state of the NePS system."""

    settings: WorkerSettings
    """The settings for the worker."""

    evaluation_fn: Callable[..., EvaluatePipelineReturn]
    """The evaluation function to use for the worker."""

    optimizer: AskFunction
    """The optimizer that is in use by the worker."""

    worker_id: str
    """The id of the worker."""

    worker_cumulative_eval_count: int = 0
    """The number of evaluations done by this worker."""

    worker_cumulative_eval_cost: float = 0.0
    """The cost of the evaluations done by this worker."""

    worker_cumulative_evaluation_time_seconds: float = 0.0
    """The time spent evaluating configurations by this worker."""

<<<<<<< HEAD
    _GRACE: ClassVar = FS_SYNC_GRACE_BASE
=======
    _PREVIOUS_SIGNAL_HANDLERS: dict[int, signal._HANDLER] = field(default_factory=dict)
>>>>>>> 0c6c785d

    @classmethod
    def new(
        cls,
        *,
        state: NePSState,
        optimizer: AskFunction,
        settings: WorkerSettings,
        evaluation_fn: Callable[..., EvaluatePipelineReturn],
        worker_id: str | None = None,
    ) -> DefaultWorker:
        """Create a new worker."""
        return DefaultWorker(
            state=state,
            optimizer=optimizer,
            settings=settings,
            evaluation_fn=evaluation_fn,
            worker_id=worker_id if worker_id is not None else _default_worker_name(),
        )

    def _check_worker_local_settings(
        self,
        *,
        time_monotonic_start: float,
        error_from_this_worker: Exception | None,
    ) -> str | Literal[False]:
        # NOTE: Sorry this code is kind of ugly but it's pretty straightforward, just a
        # lot of conditional checking and making sure to check cheaper conditions first.

        # First check for stopping criterion for this worker in particular as it's
        # cheaper and doesn't require anything from the state.
        if error_from_this_worker and self.settings.on_error in (
            OnErrorPossibilities.RAISE_WORKER_ERROR,
            OnErrorPossibilities.RAISE_ANY_ERROR,
            OnErrorPossibilities.STOP_WORKER_ERROR,
            OnErrorPossibilities.STOP_ANY_ERROR,
        ):
            msg = (
                "Error occurred while evaluating a configuration with this worker and"
                f" the worker is set to stop with {self.settings.on_error}."
                "\n"
                "\n"
                "If this was a bug in the evaluation code while you were developing your"
                " pipeline and you have set ignore_errors=True, please delete"
                " your results folder and fix the error before re-running."
                "\n"
                "If this is an issue specifically with the configuration, considering"
                " setting `ignore_errors=False` to allow the worker to continue"
                " evaluating other configurations, even if this one failed."
                "\n"
                "\n"
            )
            if self.settings.on_error in (
                OnErrorPossibilities.RAISE_WORKER_ERROR,
                OnErrorPossibilities.RAISE_ANY_ERROR,
            ):
                raise WorkerRaiseError(msg) from error_from_this_worker
            return msg

        if (
            self.settings.max_evaluations_for_worker is not None
            and self.worker_cumulative_eval_count
            >= self.settings.max_evaluations_for_worker
        ):
            return (
                "Worker has reached the maximum number of evaluations it is allowed to do"
                f" as given by `{self.settings.max_evaluations_for_worker=}`."
                "\nTo allow more evaluations, increase this value or use a different"
                " stopping criterion."
            )

        if (
            self.settings.max_cost_for_worker is not None
            and self.worker_cumulative_eval_cost >= self.settings.max_cost_for_worker
        ):
            return (
                "Worker has reached the maximum cost it is allowed to spend"
                f" which is given by `{self.settings.max_cost_for_worker=}`."
                f" This worker has spend '{self.worker_cumulative_eval_cost}'."
                "\n To allow more evaluations, increase this value or use a different"
                " stopping criterion."
            )

        if self.settings.max_wallclock_time_for_worker_seconds is not None and (
            time.monotonic() - time_monotonic_start
            >= self.settings.max_wallclock_time_for_worker_seconds
        ):
            return (
                "Worker has reached the maximum wallclock time it is allowed to spend"
                f", given by `{self.settings.max_wallclock_time_for_worker_seconds=}`."
            )

        if self.settings.max_evaluation_time_for_worker_seconds is not None and (
            self.worker_cumulative_evaluation_time_seconds
            >= self.settings.max_evaluation_time_for_worker_seconds
        ):
            return (
                "Worker has reached the maximum evaluation time it is allowed to spend"
                f", given by `{self.settings.max_evaluation_time_for_worker_seconds=}`."
            )

        return False

    def _check_shared_error_stopping_criterion(self) -> str | Literal[False]:
        # We check this global error stopping criterion as it's much
        # cheaper than sweeping the state from all trials.
        if self.settings.on_error in (
            OnErrorPossibilities.RAISE_ANY_ERROR,
            OnErrorPossibilities.STOP_ANY_ERROR,
        ):
            err = self.state.lock_and_get_errors().latest_err_as_raisable()
            if err is not None:
                msg = (
                    "An error occurred in another worker and this worker is set to stop"
                    f" with {self.settings.on_error}."
                    "\n"
                    "If this was a bug in the evaluation code while you were developing"
                    " your pipeline and you have set ignore_errors=True, please delete"
                    " your results folder and fix the error before re-running."
                    "\n"
                    "If this is an issue specifically with the configuration, considering"
                    " setting `ignore_errors=False` to allow the worker to continue"
                    " evaluating other configurations, even if any worker fails."
                    "\n"
                )
                if self.settings.on_error == OnErrorPossibilities.RAISE_ANY_ERROR:
                    raise WorkerRaiseError(msg) from err

                return msg

        return False

    def _check_global_stopping_criterion(
        self,
        trials: Mapping[str, Trial],
    ) -> str | Literal[False]:
        if self.settings.max_evaluations_total is not None:
            if self.settings.include_in_progress_evaluations_towards_maximum:
                count = sum(
                    1
                    for _, trial in trials.items()
                    if trial.metadata.state
                    not in (Trial.State.PENDING, Trial.State.SUBMITTED)
                )
            else:
                # This indicates they have completed.
                count = sum(1 for _, trial in trials.items() if trial.report is not None)

            if count >= self.settings.max_evaluations_total:
                return (
                    "The total number of evaluations has reached the maximum allowed of"
                    f" `{self.settings.max_evaluations_total=}`."
                    " To allow more evaluations, increase this value or use a different"
                    " stopping criterion."
                )

        if self.settings.max_cost_total is not None:
            cost = sum(
                trial.report.cost
                for _, trial in trials.items()
                if trial.report is not None and trial.report.cost is not None
            )
            if cost >= self.settings.max_cost_total:
                return (
                    f"The maximum cost `{self.settings.max_cost_total=}` has been"
                    " reached by all of the evaluated trials. To allow more evaluations,"
                    " increase this value or use a different stopping criterion."
                )

        if self.settings.max_evaluation_time_total_seconds is not None:
            time_spent = sum(
                trial.report.evaluation_duration
                for _, trial in trials.items()
                if trial.report is not None
                if trial.report.evaluation_duration is not None
            )
            if time_spent >= self.settings.max_evaluation_time_total_seconds:
                return (
                    "The maximum evaluation time of"
                    f" `{self.settings.max_evaluation_time_total_seconds=}` has been"
                    " reached. To allow more evaluations, increase this value or use"
                    " a different stopping criterion."
                )

        return False

<<<<<<< HEAD
    @property
    def _requires_global_stopping_criterion(self) -> bool:
        return (
            self.settings.max_evaluations_total is not None
            or self.settings.max_cost_total is not None
            or self.settings.max_evaluation_time_total_seconds is not None
        )

    def _get_next_trial(self) -> Trial | Literal["break"]:
        # If there are no global stopping criterion, we can no just return early.
        with self.state._optimizer_lock.lock(worker_id=self.worker_id):
            # NOTE: It's important to release the trial lock before sampling
            # as otherwise, any other service, such as reporting the result
            # of a trial. Hence we do not lock these together with the above.
            # OPTIM: We try to prevent garbage collection from happening in here to
            # minimize time spent holding on to the lock.
            with self.state._trial_lock.lock(worker_id=self.worker_id), gc_disabled():
                # Give the file-system some time to sync if we encountered out-of-order
                # issues with this worker.
                if self._GRACE > 0:
                    time.sleep(self._GRACE)

                trials = self.state._trial_repo.latest()

                if self._requires_global_stopping_criterion:
                    should_stop = self._check_global_stopping_criterion(trials)
                    if should_stop is not False:
                        logger.info(should_stop)
                        return "break"

                pending_trials = [
                    trial
                    for trial in trials.values()
                    if trial.metadata.state == Trial.State.PENDING
                ]

                if len(pending_trials) > 0:
                    earliest_pending = sorted(
                        pending_trials,
                        key=lambda t: t.metadata.time_sampled,
                    )[0]
                    earliest_pending.set_evaluating(
                        time_started=time.time(),
                        worker_id=self.worker_id,
                    )
                    self.state._trial_repo.update_trial(
                        earliest_pending, hints="metadata"
                    )
                    logger.info(
                        "Worker '%s' picked up pending trial: %s.",
                        self.worker_id,
                        earliest_pending.id,
                    )
                    return earliest_pending

            sampled_trials = self.state._sample_trial(
                optimizer=self.optimizer,
                worker_id=self.worker_id,
                trials=trials,
                n=self.settings.batch_size,
            )
            if isinstance(sampled_trials, Trial):
                this_workers_trial = sampled_trials
            else:
                this_workers_trial = sampled_trials[0]
                sampled_trials[1:]

            with self.state._trial_lock.lock(worker_id=self.worker_id), gc_disabled():
                this_workers_trial.set_evaluating(
                    time_started=time.time(),
                    worker_id=self.worker_id,
                )
                try:
                    self.state._trial_repo.store_new_trial(sampled_trials)
                    if isinstance(sampled_trials, Trial):
                        logger.info(
                            "Worker '%s' sampled new trial: %s.",
                            self.worker_id,
                            this_workers_trial.id,
                        )
                    else:
                        logger.info(
                            "Worker '%s' sampled new trials: %s.",
                            self.worker_id,
                            ",".join(trial.id for trial in sampled_trials),
                        )
                    return this_workers_trial
                except TrialAlreadyExistsError as e:
                    if e.trial_id in trials:
                        raise RuntimeError(
                            f"The new sampled trial was given an id of {e.trial_id}, yet"
                            " this exists in the loaded in trials given to the optimizer."
                            " This is a bug with the optimizers allocation of ids."
                        ) from e

                    _grace = DefaultWorker._GRACE
                    _inc = FS_SYNC_GRACE_INC
                    logger.warning(
                        "The new sampled trial was given an id of '%s', which is not"
                        " one that was loaded in by the optimizer. This is usually"
                        " an indication that the file-system you are running on"
                        " is not atmoic in synchoronizing file operations."
                        " We have attempted to stabalize this but milage may vary."
                        " We are incrementing a grace period for file-locks from"
                        " '%s's to '%s's. You can control the initial"
                        " grace with 'NEPS_FS_SYNC_GRACE_BASE' and the increment with"
                        " 'NEPS_FS_SYNC_GRACE_INC'.",
                        e.trial_id,
                        _grace,
                        _grace + _inc,
                    )
                    DefaultWorker._GRACE = _grace + FS_SYNC_GRACE_INC
                    raise e

    # Forgive me lord, for I have sinned, this function is atrocious but complicated
    # due to locking.
    def run(self) -> None:  # noqa: C901, PLR0912, PLR0915
=======
    def _set_signal_handlers(self) -> None:
        for name in SIGNALS_TO_HANDLE_IF_AVAILABLE:
            if hasattr(signal.Signals, name):
                sig = getattr(signal.Signals, name)
                # HACK: Despite what python documentation says, the existance of a signal
                # is not enough to guarantee that it can be caught.
                with contextlib.suppress(ValueError):
                    previous_signal_handler = signal.signal(sig, self._emergency_cleanup)
                    self._PREVIOUS_SIGNAL_HANDLERS[sig] = previous_signal_handler

    def run(self) -> None:  # noqa: C901, PLR0915
>>>>>>> 0c6c785d
        """Run the worker.

        Will keep running until one of the criterion defined by the `WorkerSettings`
        is met.
        """
        self._set_signal_handlers()
        _set_workers_neps_state(self.state)

        logger.info("Launching NePS")

        _time_monotonic_start = time.monotonic()
        _error_from_evaluation: Exception | None = None

        _repeated_fail_get_next_trial_count = 0
        n_repeated_failed_check_should_stop = 0
        while True:
            try:
                # First check local worker settings
                should_stop = self._check_worker_local_settings(
                    time_monotonic_start=_time_monotonic_start,
                    error_from_this_worker=_error_from_evaluation,
                )
                if should_stop is not False:
                    logger.info(should_stop)
                    break

                # Next check global errs having occured
                should_stop = self._check_shared_error_stopping_criterion()
                if should_stop is not False:
                    logger.info(should_stop)
                    break

            except WorkerRaiseError as e:
                # If we raise a specific error, we should stop the worker
                raise e
            except Exception as e:
                # An unknown exception, check our retry countk
                n_repeated_failed_check_should_stop += 1
                if (
                    n_repeated_failed_check_should_stop
                    >= MAX_RETRIES_WORKER_CHECK_SHOULD_STOP
                ):
                    raise WorkerRaiseError(
                        f"Worker {self.worker_id} failed to check if it should stop"
                        f" {MAX_RETRIES_WORKER_CHECK_SHOULD_STOP} times in a row. Bailing"
                    ) from e

                logger.error(
                    "Unexpected error from worker '%s' while checking if it should stop.",
                    self.worker_id,
                    exc_info=True,
                )
                time.sleep(1)  # Help stagger retries
                continue

            # From here, we now begin sampling or getting the next pending trial.
            # As the global stopping criterion requires us to check all trials, and
            # needs to be in locked in-step with sampling and is done inside
            # _get_next_trial
            try:
                trial_to_eval = self._get_next_trial()
                if trial_to_eval == "break":
                    break
                _repeated_fail_get_next_trial_count = 0
            except Exception as e:
                _repeated_fail_get_next_trial_count += 1
                if isinstance(e, portalocker.exceptions.LockException):
                    logger.debug(
                        "Worker '%s': Timeout while trying to get the next trial to"
                        " evaluate. If you are using a model based optimizer, such as"
                        " Bayesian Optimization, this can occur as the number of"
                        " configurations get large. There's not much to do here"
                        " and we will retry to obtain the lock.",
                        self.worker_id,
                        exc_info=True,
                    )
                else:
                    logger.debug(
                        "Worker '%s': Error while trying to get the next trial to"
                        " evaluate.",
                        self.worker_id,
                        exc_info=True,
                    )
                    time.sleep(1)  # Help stagger retries
                # NOTE: This is to prevent any infinite loops if we can't get a trial
                if _repeated_fail_get_next_trial_count >= MAX_RETRIES_GET_NEXT_TRIAL:
                    raise WorkerFailedToGetPendingTrialsError(
                        f"Worker {self.worker_id} failed to get pending trials"
                        f" {MAX_RETRIES_GET_NEXT_TRIAL} times in"
                        " a row. Bailing!"
                    ) from e

                continue

            # We (this worker) has managed to set it to evaluating, now we can evaluate it
            try:
                with _set_global_trial(trial_to_eval):
                    evaluated_trial, report = evaluate_trial(
                        trial=trial_to_eval,
                        evaluation_fn=self.evaluation_fn,
                        default_report_values=self.settings.default_report_values,
                    )
            except KeyboardInterrupt as e:
                # This throws and we have stopped the worker at this point
                self._emergency_cleanup(signum=signal.SIGINT, frame=None, rethrow=e)
                return

            evaluation_duration = evaluated_trial.metadata.evaluation_duration
            assert evaluation_duration is not None
            self.worker_cumulative_evaluation_time_seconds += evaluation_duration

            self.worker_cumulative_eval_count += 1

            logger.info(
                "Worker '%s' evaluated trial: %s as %s.",
                self.worker_id,
                evaluated_trial.id,
                evaluated_trial.metadata.state,
            )

            if report.cost is not None:
                self.worker_cumulative_eval_cost += report.cost

            if report.err is not None:
                logger.error(
                    f"Error during evaluation of '{evaluated_trial.id}'"
                    f" : {evaluated_trial.config}."
                )
                logger.exception(report.err)
                _error_from_evaluation = report.err

            # We do not retry this, as if some other worker has
            # managed to manipulate this trial in the meantime,
            # then something has gone wrong
            with self.state._trial_lock.lock(worker_id=self.worker_id):
                self.state._report_trial_evaluation(
                    trial=evaluated_trial,
                    report=report,
                    worker_id=self.worker_id,
                )
                # This is mostly for `tblogger`
                for _key, callback in _TRIAL_END_CALLBACKS.items():
                    callback(trial_to_eval)

            logger.debug("Config %s: %s", evaluated_trial.id, evaluated_trial.config)
            logger.debug("Loss %s: %s", evaluated_trial.id, report.objective_to_minimize)
            logger.debug("Cost %s: %s", evaluated_trial.id, report.objective_to_minimize)
            logger.debug(
                "Learning Curve %s: %s", evaluated_trial.id, report.learning_curve
            )

    def _emergency_cleanup(
        self,
        signum: int,
        frame: Any,
        rethrow: KeyboardInterrupt | None = None,
    ) -> None:
        """Handle signals."""
        global _CURRENTLY_RUNNING_TRIAL_IN_PROCESS  # noqa: PLW0603
        logger.error(
            f"Worker '{self.worker_id}' received signal {signum}. Stopping worker now!"
        )
        if _CURRENTLY_RUNNING_TRIAL_IN_PROCESS is not None:
            logger.error(
                "Worker '%s' was interrupted while evaluating trial: %s. Setting"
                " trial to pending!",
                self.worker_id,
                _CURRENTLY_RUNNING_TRIAL_IN_PROCESS.id,
            )
            _CURRENTLY_RUNNING_TRIAL_IN_PROCESS.reset()
            try:
                self.state.put_updated_trial(_CURRENTLY_RUNNING_TRIAL_IN_PROCESS)
            except NePSError as e:
                logger.exception(e)
            finally:
                _CURRENTLY_RUNNING_TRIAL_IN_PROCESS = None

        previous_handler = self._PREVIOUS_SIGNAL_HANDLERS.get(signum)
        if previous_handler is not None and callable(previous_handler):
            previous_handler(signum, frame)
        if rethrow is not None:
            raise rethrow
        raise KeyboardInterrupt(f"Worker was interrupted by signal {signum}.")


def _launch_ddp_runtime(
    *,
    evaluation_fn: Callable[..., EvaluatePipelineReturn],
    optimization_dir: Path,
    default_report_values: DefaultReportValues,
) -> None:
    neps_state = NePSState.create_or_load(path=optimization_dir, load_only=True)

    prev_trial: Trial | None = None

    # TODO: This could accidentally spin lock if the break is never hit.
    # This is quite dangerous as it could look like the worker is running but
    # it's not actually doing anything.
    while True:
        current_eval_trials = neps_state.lock_and_get_current_evaluating_trials()

        # If the worker id on previous trial is the same as the current one,
        # only then evaluate it.
        if len(current_eval_trials) == 0:
            continue

        current_trial: Trial | None = None
        if prev_trial is None:
            # In the beginning, we simply read the current trial from the env variable
            current_id = os.getenv(_DDP_ENV_VAR_NAME, "").strip()
            if current_id == "":
                raise RuntimeError(
                    "In a pytorch-lightning DDP setup, the environment variable"
                    f" '{_DDP_ENV_VAR_NAME}' was not set. This is probably a bug"
                    " in NePS and should be reported."
                )

            current_trial = neps_state.lock_and_get_trial_by_id(current_id)

        else:
            for trial in current_eval_trials:
                if (
                    trial.metadata.evaluating_worker_id
                    == prev_trial.metadata.evaluating_worker_id
                ) and (trial.id != prev_trial.id):
                    current_trial = trial
                    break

        if current_trial is not None:
            evaluate_trial(
                current_trial,
                evaluation_fn=evaluation_fn,
                default_report_values=default_report_values,
            )
            prev_trial = current_trial


# TODO: This should be done directly in `api.run` at some point to make it clearer at an
# entryy point how the worker is set up to run if someone reads the entry point code.
def _launch_runtime(  # noqa: PLR0913
    *,
    evaluation_fn: Callable[..., EvaluatePipelineReturn],
    optimizer: AskFunction,
    optimizer_info: OptimizerInfo,
    optimization_dir: Path,
    max_cost_total: float | None,
    ignore_errors: bool = False,
    objective_value_on_error: float | None,
    cost_value_on_error: float | None,
    continue_until_max_evaluation_completed: bool,
    overwrite_optimization_dir: bool,
    max_evaluations_total: int | None,
    max_evaluations_for_worker: int | None,
    sample_batch_size: int | None,
) -> None:
    default_report_values = DefaultReportValues(
        objective_value_on_error=objective_value_on_error,
        cost_value_on_error=cost_value_on_error,
        cost_if_not_provided=None,  # TODO: User can't specify yet
        learning_curve_on_error=None,  # TODO: User can't specify yet
        learning_curve_if_not_provided="objective_to_minimize",  # report the
        # objective_to_minimize as single value LC
    )

    if _is_ddp_and_not_rank_zero():
        # Do not launch a new worker if we are in a DDP setup and not rank 0
        _launch_ddp_runtime(
            evaluation_fn=evaluation_fn,
            optimization_dir=optimization_dir,
            default_report_values=default_report_values,
        )
        return

    if overwrite_optimization_dir and optimization_dir.exists():
        logger.info(
            f"Overwriting optimization directory '{optimization_dir}' as"
            " `overwrite_optimization_dir=True`."
        )
        shutil.rmtree(optimization_dir)

    for _retry_count in range(MAX_RETRIES_CREATE_LOAD_STATE):
        try:
            neps_state = NePSState.create_or_load(
                path=optimization_dir,
                load_only=False,
                optimizer_info=optimizer_info,
                optimizer_state=OptimizationState(
                    seed_snapshot=SeedSnapshot.new_capture(),
                    budget=(
                        BudgetInfo(
                            max_cost_total=max_cost_total,
                            used_cost_budget=0,
                            max_evaluations=max_evaluations_total,
                            used_evaluations=0,
                        )
                    ),
                    shared_state=None,  # TODO: Unused for the time being...
                ),
            )
            break
        except Exception:  # noqa: BLE001
            time.sleep(0.5)
            logger.debug(
                "Error while trying to create or load the NePS state. Retrying...",
                exc_info=True,
            )
    else:
        raise RuntimeError(
            "Failed to create or load the NePS state after"
            f" {MAX_RETRIES_CREATE_LOAD_STATE} attempts. Bailing!"
            " Please enable debug logging to see the errors that occured."
        )

    settings = WorkerSettings(
        on_error=(
            OnErrorPossibilities.IGNORE
            if ignore_errors
            else OnErrorPossibilities.RAISE_ANY_ERROR
        ),
        batch_size=sample_batch_size,
        default_report_values=default_report_values,
        max_evaluations_total=max_evaluations_total,
        include_in_progress_evaluations_towards_maximum=(
            not continue_until_max_evaluation_completed
        ),
        max_cost_total=max_cost_total,
        max_evaluations_for_worker=max_evaluations_for_worker,
        max_evaluation_time_total_seconds=None,  # TODO: User can't specify yet
        max_wallclock_time_for_worker_seconds=None,  # TODO: User can't specify yet
        max_evaluation_time_for_worker_seconds=None,  # TODO: User can't specify yet
        max_cost_for_worker=None,  # TODO: User can't specify yet
    )

    # HACK: Due to nfs file-systems, locking with the default `flock()` is not reliable.
    # Hence, we overwrite `portalockers` lock call to use `lockf()` instead.
    # This is commeneted in their source code that this is an option to use, however
    # it's not directly advertised as a parameter/env variable or otherwise.
    import portalocker.portalocker as portalocker_lock_module

    try:
        import fcntl

        if LINUX_FILELOCK_FUNCTION.lower() == "flock":
            setattr(portalocker_lock_module, "LOCKER", fcntl.flock)  # type: ignore[attr-defined]
        elif LINUX_FILELOCK_FUNCTION.lower() == "lockf":
            setattr(portalocker_lock_module, "LOCKER", fcntl.lockf)  # type: ignore[attr-defined]
        else:
            raise ValueError(
                f"Unknown file-locking function '{LINUX_FILELOCK_FUNCTION}'."
                " Must be one of 'flock' or 'lockf'."
            )
    except ImportError:
        pass

    worker = DefaultWorker.new(
        state=neps_state,
        optimizer=optimizer,
        evaluation_fn=evaluation_fn,
        settings=settings,
    )
    worker.run()<|MERGE_RESOLUTION|>--- conflicted
+++ resolved
@@ -12,11 +12,11 @@
 from contextlib import contextmanager
 from dataclasses import dataclass, field
 from pathlib import Path
-from typing import TYPE_CHECKING, ClassVar, Literal
-
+from typing import TYPE_CHECKING, Any, ClassVar, Literal
+
+from pandas.core.common import contextlib
 from portalocker import portalocker
 
-<<<<<<< HEAD
 from neps.env import (
     FS_SYNC_GRACE_BASE,
     FS_SYNC_GRACE_INC,
@@ -25,10 +25,6 @@
     MAX_RETRIES_GET_NEXT_TRIAL,
     MAX_RETRIES_WORKER_CHECK_SHOULD_STOP,
 )
-=======
-from pandas.core.common import contextlib
-
->>>>>>> 0c6c785d
 from neps.exceptions import (
     NePSError,
     TrialAlreadyExistsError,
@@ -61,7 +57,11 @@
     return f"{os.getpid()}-{isoformat}"
 
 
-<<<<<<< HEAD
+SIGNALS_TO_HANDLE_IF_AVAILABLE = [
+    "SIGINT",
+    "SIGTERM",
+]
+
 _DDP_ENV_VAR_NAME = "NEPS_DDP_TRIAL_ID"
 
 
@@ -81,16 +81,6 @@
             if rank is not None:
                 return int(rank) != 0
     return False
-=======
-SIGNALS_TO_HANDLE_IF_AVAILABLE = [
-    "SIGINT",
-    "SIGTERM",
-]
-
-
-N_FAILED_GET_NEXT_PENDING_ATTEMPTS_BEFORE_ERROR = 10
-N_FAILED_TO_SET_TRIAL_STATE = 10
->>>>>>> 0c6c785d
 
 
 def _set_ddp_env_var(trial_id: str) -> None:
@@ -199,11 +189,9 @@
     worker_cumulative_evaluation_time_seconds: float = 0.0
     """The time spent evaluating configurations by this worker."""
 
-<<<<<<< HEAD
+    _PREVIOUS_SIGNAL_HANDLERS: dict[int, signal._HANDLER] = field(default_factory=dict)
+
     _GRACE: ClassVar = FS_SYNC_GRACE_BASE
-=======
-    _PREVIOUS_SIGNAL_HANDLERS: dict[int, signal._HANDLER] = field(default_factory=dict)
->>>>>>> 0c6c785d
 
     @classmethod
     def new(
@@ -390,7 +378,16 @@
 
         return False
 
-<<<<<<< HEAD
+    def _set_signal_handlers(self) -> None:
+        for name in SIGNALS_TO_HANDLE_IF_AVAILABLE:
+            if hasattr(signal.Signals, name):
+                sig = getattr(signal.Signals, name)
+                # HACK: Despite what python documentation says, the existance of a signal
+                # is not enough to guarantee that it can be caught.
+                with contextlib.suppress(ValueError):
+                    previous_signal_handler = signal.signal(sig, self._emergency_cleanup)
+                    self._PREVIOUS_SIGNAL_HANDLERS[sig] = previous_signal_handler
+
     @property
     def _requires_global_stopping_criterion(self) -> bool:
         return (
@@ -508,19 +505,6 @@
     # Forgive me lord, for I have sinned, this function is atrocious but complicated
     # due to locking.
     def run(self) -> None:  # noqa: C901, PLR0912, PLR0915
-=======
-    def _set_signal_handlers(self) -> None:
-        for name in SIGNALS_TO_HANDLE_IF_AVAILABLE:
-            if hasattr(signal.Signals, name):
-                sig = getattr(signal.Signals, name)
-                # HACK: Despite what python documentation says, the existance of a signal
-                # is not enough to guarantee that it can be caught.
-                with contextlib.suppress(ValueError):
-                    previous_signal_handler = signal.signal(sig, self._emergency_cleanup)
-                    self._PREVIOUS_SIGNAL_HANDLERS[sig] = previous_signal_handler
-
-    def run(self) -> None:  # noqa: C901, PLR0915
->>>>>>> 0c6c785d
         """Run the worker.
 
         Will keep running until one of the criterion defined by the `WorkerSettings`
