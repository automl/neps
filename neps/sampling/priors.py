--- conflicted
+++ resolved
@@ -9,10 +9,7 @@
 
 from __future__ import annotations
 
-<<<<<<< HEAD
 from abc import abstractmethod
-=======
->>>>>>> 26724bc0
 from collections.abc import Iterable, Mapping, Sequence
 from dataclasses import dataclass, field
 from typing import TYPE_CHECKING, Any
@@ -33,12 +30,7 @@
 if TYPE_CHECKING:
     from torch.distributions import Distribution
 
-<<<<<<< HEAD
-    from neps.search_spaces import FloatParameter, IntegerParameter
-=======
-    from neps.search_spaces import Float, Integer
->>>>>>> 26724bc0
-    from neps.search_spaces.search_space import SearchSpace
+    from neps.search_spaces import Float, Integer, SearchSpace
 
 
 class Prior(Sampler):
@@ -72,10 +64,7 @@
         actually be `1` (1 / 1) for any value inside the domain.
     """
 
-<<<<<<< HEAD
     @abstractmethod
-=======
->>>>>>> 26724bc0
     def log_pdf(
         self,
         x: torch.Tensor,
@@ -128,14 +117,7 @@
     @classmethod
     def from_parameters(
         cls,
-        parameters: Mapping[
-            str,
-<<<<<<< HEAD
-            CategoricalParameter | FloatParameter | IntegerParameter,
-=======
-            Categorical | Float | Integer,
->>>>>>> 26724bc0
-        ],
+        parameters: Mapping[str, Categorical | Float | Integer],
         *,
         center_values: Mapping[str, Any] | None = None,
         confidence_values: Mapping[str, float] | None = None,
@@ -166,14 +148,6 @@
             confidence_score = confidence_values.get(
                 name,
                 _mapping[hp.default_confidence_choice],
-<<<<<<< HEAD
-            )
-            center = (
-                hp.choices.index(default)
-                if isinstance(hp, CategoricalParameter)
-                else default
-=======
->>>>>>> 26724bc0
             )
             center = hp.choices.index(default) if isinstance(hp, Categorical) else default
             centers.append((center, confidence_score))
