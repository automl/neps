<<<<<<< HEAD
"""NePS: A framework for Neural Architecture Search and Hyperparameter Optimization.
This module provides a unified interface for defining search spaces, running optimizers,
and visualizing results. It includes various optimizers, search space definitions,
and plotting utilities, making it easy to experiment with different configurations
and algorithms.
"""

from neps.api import run, warmstart_neps
=======
from neps.api import run, save_pipeline_results
>>>>>>> 3e545825
from neps.optimizers import algorithms
from neps.optimizers.ask_and_tell import AskAndTell
from neps.optimizers.optimizer import SampledConfig
from neps.plot.plot import plot
from neps.plot.tensorboard_eval import tblogger
from neps.space import HPOCategorical, HPOConstant, HPOFloat, HPOInteger, SearchSpace
from neps.space.neps_spaces.parameters import (
    Categorical,
    ConfidenceLevel,
    Fidelity,
    Float,
    Integer,
    Operation,
    PipelineSpace,
    Resampled,
)
from neps.state import BudgetInfo, Trial
from neps.status.status import status
from neps.utils.files import load_and_merge_yamls as load_yamls

__all__ = [
    "AskAndTell",
    "BudgetInfo",
    "Categorical",
    "ConfidenceLevel",
    "Fidelity",
    "Float",
    "HPOCategorical",
    "HPOConstant",
    "HPOFloat",
    "HPOInteger",
    "Integer",
    "Operation",
    "PipelineSpace",
    "Resampled",
    "SampledConfig",
    "SearchSpace",
    "Trial",
    "algorithms",
    "load_yamls",
    "plot",
    "run",
    "save_pipeline_results",
    "status",
    "tblogger",
    "warmstart_neps",
]<|MERGE_RESOLUTION|>--- conflicted
+++ resolved
@@ -1,4 +1,3 @@
-<<<<<<< HEAD
 """NePS: A framework for Neural Architecture Search and Hyperparameter Optimization.
 This module provides a unified interface for defining search spaces, running optimizers,
 and visualizing results. It includes various optimizers, search space definitions,
@@ -6,10 +5,7 @@
 and algorithms.
 """
 
-from neps.api import run, warmstart_neps
-=======
-from neps.api import run, save_pipeline_results
->>>>>>> 3e545825
+from neps.api import run, save_pipeline_results, warmstart_neps
 from neps.optimizers import algorithms
 from neps.optimizers.ask_and_tell import AskAndTell
 from neps.optimizers.optimizer import SampledConfig
