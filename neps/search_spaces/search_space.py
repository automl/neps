"""Contains the [`SearchSpace`][neps.search_spaces.search_space.SearchSpace] class
which is a container for hyperparameters that can be sampled, mutated, and crossed over.
"""

from __future__ import annotations

import logging
import pprint
from collections.abc import Iterator, Mapping
from pathlib import Path
from typing import Any

import ConfigSpace as CS
import yaml

from neps.search_spaces.architecture.graph_grammar import GraphParameter
from neps.search_spaces.domain import UNIT_FLOAT_DOMAIN
from neps.search_spaces.hyperparameters import (
    Categorical,
    Constant,
    Float,
    Integer,
    Numerical,
)
from neps.search_spaces.parameter import Parameter, ParameterWithPrior
from neps.search_spaces.yaml_search_space_utils import (
    SearchSpaceFromYamlFileError,
    deduce_type,
    formatting_cat,
    formatting_const,
    formatting_float,
    formatting_int,
)

logger = logging.getLogger(__name__)


def pipeline_space_from_configspace(
    configspace: CS.ConfigurationSpace,
) -> dict[str, Parameter]:
    """Constructs the [`Parameter`][neps.search_spaces.parameter.Parameter] objects
    from a [`ConfigurationSpace`][ConfigSpace.configuration_space.ConfigurationSpace].

    Args:
        configspace: The configuration space to construct the pipeline space from.

    Returns:
        A dictionary where keys are parameter names and values are parameter objects.
    """
    pipeline_space = {}
    parameter: Parameter
    if any(configspace.get_conditions()) or any(configspace.get_forbiddens()):
        raise NotImplementedError(
            "The ConfigurationSpace has conditions or forbidden clauses, "
            "which are not supported by neps."
        )

    for hyperparameter in configspace.get_hyperparameters():
        if isinstance(hyperparameter, CS.Constant):
            parameter = Constant(value=hyperparameter.value)
        elif isinstance(hyperparameter, CS.CategoricalHyperparameter):
            parameter = Categorical(
                hyperparameter.choices,
                default=hyperparameter.default_value,
            )
        elif isinstance(hyperparameter, CS.OrdinalHyperparameter):
            parameter = Categorical(
                hyperparameter.sequence,
                default=hyperparameter.default_value,
            )
        elif isinstance(hyperparameter, CS.UniformIntegerHyperparameter):
            parameter = Integer(
                lower=hyperparameter.lower,
                upper=hyperparameter.upper,
                log=hyperparameter.log,
                default=hyperparameter.default_value,
            )
        elif isinstance(hyperparameter, CS.UniformFloatHyperparameter):
            parameter = Float(
                lower=hyperparameter.lower,
                upper=hyperparameter.upper,
                log=hyperparameter.log,
                default=hyperparameter.default_value,
            )
        else:
            raise ValueError(f"Unknown hyperparameter type {hyperparameter}")
        pipeline_space[hyperparameter.name] = parameter
    return pipeline_space


def pipeline_space_from_yaml(  # noqa: C901
    config: str | Path | dict,
) -> dict[str, Parameter]:
    """Reads configuration details from a YAML file or a dictionary and constructs a
    pipeline space dictionary.

    Args:
        config: Path to the YAML file or a dictionary containing parameter configurations.

    Returns:
        A dictionary where keys are parameter names and values are parameter objects.

    Raises:
        SearchSpaceFromYamlFileError: Raised if there are issues with the YAML file's
            format, contents, or if the dictionary is invalid.
    """
    try:
        if isinstance(config, str | Path):
            # try to load the YAML file
            try:
                yaml_file_path = Path(config)
                with yaml_file_path.open("r") as file:
                    config = yaml.safe_load(file)
                if not isinstance(config, dict):
                    raise ValueError(
                        "The loaded pipeline_space is not a valid dictionary. Please "
                        "ensure that you use a proper structure. See the documentation "
                        "for more details."
                    )
            except FileNotFoundError as e:
                raise FileNotFoundError(
                    f"Unable to find the specified file for 'pipeline_space' at "
                    f"'{config}'. Please verify the path specified in the "
                    f"'pipeline_space' argument and try again."
                ) from e
            except yaml.YAMLError as e:
                raise ValueError(f"The file at {config} is not a valid YAML file.") from e

        pipeline_space: dict[str, Parameter] = {}

        if len(config) == 1 and "pipeline_space" in config:
            config = config["pipeline_space"]
        for name, details in config.items():  # type: ignore
            param_type = deduce_type(name, details)

            if param_type in ("int", "integer"):
                formatted_details = formatting_int(name, details)
                pipeline_space[name] = Integer(**formatted_details)
            elif param_type == "float":
                formatted_details = formatting_float(name, details)
                pipeline_space[name] = Float(**formatted_details)
            elif param_type in ("cat", "categorical"):
                formatted_details = formatting_cat(name, details)
                pipeline_space[name] = Categorical(**formatted_details)
            elif param_type == "const":
                const_details = formatting_const(details)
<<<<<<< HEAD
                pipeline_space[name] = ConstantParameter(const_details)  # type: ignore
=======
                pipeline_space[name] = Constant(const_details)  # type: ignore
>>>>>>> 26724bc0
            else:
                # Handle unknown parameter type
                raise TypeError(
                    f"Unsupported parameter with details: {details} for '{name}'.\n"
                    f"Supported Types for argument type are:\n"
                    "For integer parameter: int, integer\n"
                    "For float parameter: float\n"
                    "For categorical parameter: cat, categorical\n"
                    "Constant parameter was not detect\n"
                )
    except (KeyError, TypeError, ValueError, FileNotFoundError) as e:
        raise SearchSpaceFromYamlFileError(e) from e

    return pipeline_space


class SearchSpace(Mapping[str, Any]):
    """A container for hyperparameters that can be sampled, mutated, and crossed over.

    Provides operations for operating on and generating new configurations from the
    hyperparameters.

    !!! note

        The `SearchSpace` class is both the definition of the search space and also
        a configuration at the same time.

        When refering to the `SearchSpace` as a configuration, the documentation will
        refer to it as a `configuration` or `config`. Otherwise, it will be referred to
        as a `search space`.

    !!! note "TODO"

        This documentation is WIP. If you have any questions, please reach out so we can
        know better what to document.
    """

    def __init__(self, **hyperparameters: Parameter):  # noqa: C901, PLR0912
        """Initialize the SearchSpace with hyperparameters.

        Args:
            **hyperparameters: The hyperparameters that define the search space.
        """
        # Ensure a consistent ordering for uses throughout the lib
        _hyperparameters = sorted(hyperparameters.items(), key=lambda x: x[0])
        _fidelity_param: Numerical | None = None
        _fidelity_name: str | None = None
        _has_prior: bool = False

        for name, hp in _hyperparameters:
            if hp.is_fidelity:
                if _fidelity_param is not None:
                    raise ValueError(
                        "neps only supports one fidelity parameter in the pipeline space,"
                        " but multiple were given. (Hint: check you pipeline space for "
                        "multiple is_fidelity=True)"
                    )

                if not isinstance(hp, Numerical):
                    raise ValueError(
                        f"Only float and integer fidelities supported, got {hp}"
                    )

                _fidelity_param = hp
                _fidelity_name = name

            if isinstance(hp, ParameterWithPrior) and hp.has_prior:
                _has_prior = True

        self.hyperparameters: dict[str, Parameter] = dict(_hyperparameters)
        self.fidelity: Numerical | None = _fidelity_param
        self.fidelity_name: str | None = _fidelity_name
        self.has_prior: bool = _has_prior

<<<<<<< HEAD
        self.default_config = {}
        for name, hp in _hyperparameters:
            if hp.default is not None:
                self.default_config[name] = hp.default
                continue

            match hp:
                case CategoricalParameter():
                    first_choice = hp.choices[0]
                    self.default_config[name] = first_choice
                case IntegerParameter() | FloatParameter():
                    if hp.is_fidelity:
                        self.default_config[name] = hp.upper
                        continue

                    midpoint = hp.domain.cast_one(0.5, frm=UNIT_FLOAT_DOMAIN)
                    self.default_config[name] = midpoint
                case ConstantParameter():
                    self.default_config[name] = hp.value
                case GraphParameter():
                    self.default_config[name] = hp.default
                case _:
                    raise TypeError(f"Unknown hyperparameter type {hp}")

        self.categoricals: Mapping[str, CategoricalParameter] = {
            k: hp for k, hp in _hyperparameters if isinstance(hp, CategoricalParameter)
=======
        self.categoricals: Mapping[str, Categorical] = {
            k: hp for k, hp in _hyperparameters if isinstance(hp, Categorical)
>>>>>>> 26724bc0
        }
        self.numerical: Mapping[str, Integer | Float] = {
            k: hp
            for k, hp in _hyperparameters
            if isinstance(hp, Integer | Float) and not hp.is_fidelity
        }
        self.graphs: Mapping[str, GraphParameter] = {
            k: hp for k, hp in _hyperparameters if isinstance(hp, GraphParameter)
        }
        self.constants: Mapping[str, Any] = {
            k: hp.value for k, hp in _hyperparameters if isinstance(hp, Constant)
        }
        # NOTE: For future of multiple fidelities
        self.fidelities: Mapping[str, Integer | Float] = {}
        if _fidelity_param is not None and _fidelity_name is not None:
            assert isinstance(_fidelity_param, Integer | Float)
            self.fidelities = {_fidelity_name: _fidelity_param}

<<<<<<< HEAD
        # TODO: Deprecate out, ideally configs are just dictionaries,
        # not attached to this space object
        self._values = {
            hp_name: hp if isinstance(hp, GraphParameter) else hp.value
            for hp_name, hp in self.hyperparameters.items()
        }
=======
    def sample(
        self,
        *,
        user_priors: bool = False,
        patience: int = 1,
        ignore_fidelity: bool = True,
    ) -> SearchSpace:
        """Sample a configuration from the search space.

        Args:
            user_priors: Whether to use user priors when sampling.
            patience: The number of times to try to sample a valid value for a
                hyperparameter.
            ignore_fidelity: Whether to ignore the fidelity parameter when sampling.

        Returns:
            A sampled configuration from the search space.
        """
        sampled_hps: dict[str, Parameter] = {}

        for name, hp in self.hyperparameters.items():
            if hp.is_fidelity and ignore_fidelity:
                sampled_hps[name] = hp.clone()
                continue

            for attempt in range(patience):
                try:
                    if user_priors and isinstance(hp, ParameterWithPrior):
                        sampled_hps[name] = hp.sample(user_priors=user_priors)
                    else:
                        sampled_hps[name] = hp.sample()
                    break
                except Exception as e:  # noqa: BLE001
                    logger.warning(
                        f"Attempt {attempt + 1}/{patience} failed for"
                        f" sampling {name}: {e!s}"
                    )
            else:
                logger.error(
                    f"Failed to sample valid value for {name} after {patience} attempts"
                )
                raise ValueError(
                    f"Could not sample valid value for hyperparameter {name}"
                    f" in {patience} tries!"
                )

        return SearchSpace(**sampled_hps)
>>>>>>> 26724bc0

    def hp_values(self) -> dict[str, Any]:
        """Get the values for each hyperparameter in this configuration."""
        return {
            hp_name: hp if isinstance(hp, GraphParameter) else hp.value
            for hp_name, hp in self.hyperparameters.items()
        }

<<<<<<< HEAD
    # TODO: Deprecate and remove
=======
>>>>>>> 26724bc0
    def from_dict(self, config: Mapping[str, Any | GraphParameter]) -> SearchSpace:
        """Create a new instance of this search space with parameters set from the config.

        Args:
            config: The dictionary of hyperparameters to set with values.
        """
        new = self.clone()
        for name, val in config.items():
            new.hyperparameters[name].load_from(val)
            new._values[name] = new.hyperparameters[name].value

        return new

    def clone(self) -> SearchSpace:
        """Create a copy of the search space."""
        return self.__class__(**{k: v.clone() for k, v in self.hyperparameters.items()})

<<<<<<< HEAD
=======
    def sample_default_configuration(
        self,
        *,
        patience: int = 1,
        ignore_fidelity: bool = True,
    ) -> SearchSpace:
        """Sample the default configuration from the search space.

        By default, if there is no default set for a hyperparameter, an error will be
        raised. If `ignore_missing_defaults=True`, then a sampled value will be used
        instead.

        Args:
            patience: The number of times to try to sample a valid value for a
                hyperparameter.
            ignore_fidelity: Whether to ignore the fidelity parameter when sampling.
            ignore_missing_defaults: Whether to ignore missing defaults when setting
                the default configuration.

        Returns:
            The default configuration.
        """
        # Sample a random config and then set the defaults if there are any
        config = self.sample(patience=patience, ignore_fidelity=ignore_fidelity)
        for hp_name, hp in self.hyperparameters.items():
            if hp.is_fidelity and ignore_fidelity:
                continue

            if hp.default is None:
                raise ValueError(f"No defaults specified for {hp} in the space.")

                # Use the sampled value instead
            config[hp_name].set_value(hp.default)

        return config

>>>>>>> 26724bc0
    def __getitem__(self, key: str) -> Parameter:
        return self.hyperparameters[key]

    def __iter__(self) -> Iterator[str]:
        return iter(self.hyperparameters)

    def __len__(self) -> int:
        return len(self.hyperparameters)

    def __str__(self) -> str:
        return pprint.pformat(self.hyperparameters)<|MERGE_RESOLUTION|>--- conflicted
+++ resolved
@@ -144,11 +144,7 @@
                 pipeline_space[name] = Categorical(**formatted_details)
             elif param_type == "const":
                 const_details = formatting_const(details)
-<<<<<<< HEAD
-                pipeline_space[name] = ConstantParameter(const_details)  # type: ignore
-=======
                 pipeline_space[name] = Constant(const_details)  # type: ignore
->>>>>>> 26724bc0
             else:
                 # Handle unknown parameter type
                 raise TypeError(
@@ -223,7 +219,6 @@
         self.fidelity_name: str | None = _fidelity_name
         self.has_prior: bool = _has_prior
 
-<<<<<<< HEAD
         self.default_config = {}
         for name, hp in _hyperparameters:
             if hp.default is not None:
@@ -231,29 +226,25 @@
                 continue
 
             match hp:
-                case CategoricalParameter():
+                case Categorical():
                     first_choice = hp.choices[0]
                     self.default_config[name] = first_choice
-                case IntegerParameter() | FloatParameter():
+                case Integer() | Float():
                     if hp.is_fidelity:
                         self.default_config[name] = hp.upper
                         continue
 
                     midpoint = hp.domain.cast_one(0.5, frm=UNIT_FLOAT_DOMAIN)
                     self.default_config[name] = midpoint
-                case ConstantParameter():
+                case Constant():
                     self.default_config[name] = hp.value
                 case GraphParameter():
                     self.default_config[name] = hp.default
                 case _:
                     raise TypeError(f"Unknown hyperparameter type {hp}")
 
-        self.categoricals: Mapping[str, CategoricalParameter] = {
-            k: hp for k, hp in _hyperparameters if isinstance(hp, CategoricalParameter)
-=======
         self.categoricals: Mapping[str, Categorical] = {
             k: hp for k, hp in _hyperparameters if isinstance(hp, Categorical)
->>>>>>> 26724bc0
         }
         self.numerical: Mapping[str, Integer | Float] = {
             k: hp
@@ -272,74 +263,14 @@
             assert isinstance(_fidelity_param, Integer | Float)
             self.fidelities = {_fidelity_name: _fidelity_param}
 
-<<<<<<< HEAD
         # TODO: Deprecate out, ideally configs are just dictionaries,
         # not attached to this space object
         self._values = {
             hp_name: hp if isinstance(hp, GraphParameter) else hp.value
             for hp_name, hp in self.hyperparameters.items()
         }
-=======
-    def sample(
-        self,
-        *,
-        user_priors: bool = False,
-        patience: int = 1,
-        ignore_fidelity: bool = True,
-    ) -> SearchSpace:
-        """Sample a configuration from the search space.
-
-        Args:
-            user_priors: Whether to use user priors when sampling.
-            patience: The number of times to try to sample a valid value for a
-                hyperparameter.
-            ignore_fidelity: Whether to ignore the fidelity parameter when sampling.
-
-        Returns:
-            A sampled configuration from the search space.
-        """
-        sampled_hps: dict[str, Parameter] = {}
-
-        for name, hp in self.hyperparameters.items():
-            if hp.is_fidelity and ignore_fidelity:
-                sampled_hps[name] = hp.clone()
-                continue
-
-            for attempt in range(patience):
-                try:
-                    if user_priors and isinstance(hp, ParameterWithPrior):
-                        sampled_hps[name] = hp.sample(user_priors=user_priors)
-                    else:
-                        sampled_hps[name] = hp.sample()
-                    break
-                except Exception as e:  # noqa: BLE001
-                    logger.warning(
-                        f"Attempt {attempt + 1}/{patience} failed for"
-                        f" sampling {name}: {e!s}"
-                    )
-            else:
-                logger.error(
-                    f"Failed to sample valid value for {name} after {patience} attempts"
-                )
-                raise ValueError(
-                    f"Could not sample valid value for hyperparameter {name}"
-                    f" in {patience} tries!"
-                )
-
-        return SearchSpace(**sampled_hps)
->>>>>>> 26724bc0
-
-    def hp_values(self) -> dict[str, Any]:
-        """Get the values for each hyperparameter in this configuration."""
-        return {
-            hp_name: hp if isinstance(hp, GraphParameter) else hp.value
-            for hp_name, hp in self.hyperparameters.items()
-        }
-
-<<<<<<< HEAD
+
     # TODO: Deprecate and remove
-=======
->>>>>>> 26724bc0
     def from_dict(self, config: Mapping[str, Any | GraphParameter]) -> SearchSpace:
         """Create a new instance of this search space with parameters set from the config.
 
@@ -357,45 +288,6 @@
         """Create a copy of the search space."""
         return self.__class__(**{k: v.clone() for k, v in self.hyperparameters.items()})
 
-<<<<<<< HEAD
-=======
-    def sample_default_configuration(
-        self,
-        *,
-        patience: int = 1,
-        ignore_fidelity: bool = True,
-    ) -> SearchSpace:
-        """Sample the default configuration from the search space.
-
-        By default, if there is no default set for a hyperparameter, an error will be
-        raised. If `ignore_missing_defaults=True`, then a sampled value will be used
-        instead.
-
-        Args:
-            patience: The number of times to try to sample a valid value for a
-                hyperparameter.
-            ignore_fidelity: Whether to ignore the fidelity parameter when sampling.
-            ignore_missing_defaults: Whether to ignore missing defaults when setting
-                the default configuration.
-
-        Returns:
-            The default configuration.
-        """
-        # Sample a random config and then set the defaults if there are any
-        config = self.sample(patience=patience, ignore_fidelity=ignore_fidelity)
-        for hp_name, hp in self.hyperparameters.items():
-            if hp.is_fidelity and ignore_fidelity:
-                continue
-
-            if hp.default is None:
-                raise ValueError(f"No defaults specified for {hp} in the space.")
-
-                # Use the sampled value instead
-            config[hp_name].set_value(hp.default)
-
-        return config
-
->>>>>>> 26724bc0
     def __getitem__(self, key: str) -> Parameter:
         return self.hyperparameters[key]
 
