--- conflicted
+++ resolved
@@ -90,17 +90,12 @@
     return pipeline_space
 
 
-<<<<<<< HEAD
-def pipeline_space_from_yaml(config: str | Path | dict,
+def pipeline_space_from_yaml(
+    config: str | Path | dict,
 ) -> dict[
     str, FloatParameter | IntegerParameter | CategoricalParameter | ConstantParameter
 ]:
-    """
-    Reads configuration details from a YAML file and constructs a pipeline space
-=======
-def pipeline_space_from_yaml(yaml_file_path: str | Path) -> dict[str, Parameter]:
     """Reads configuration details from a YAML file and constructs a pipeline space
->>>>>>> d05b2efd
     dictionary.
 
     This function extracts parameter configurations from a YAML file, validating and
@@ -137,22 +132,6 @@
     """
     yaml_file_path = Path(yaml_file_path)
     try:
-<<<<<<< HEAD
-        if isinstance(config, str):
-            try:
-                with open(config) as file:
-                    config = yaml.safe_load(file)
-            except FileNotFoundError as e:
-                raise FileNotFoundError(
-                    f"Unable to find the specified file for 'pipeline_space' at "
-                    f"'{config}'. Please verify the path specified in the "
-                    f"'pipeline_space' argument and try again."
-                ) from e
-            except yaml.YAMLError as e:
-                raise ValueError(
-                    f"The file at {config} is not a valid YAML file."
-                ) from e
-=======
         # try to load the YAML file
         try:
             with yaml_file_path.open("r") as file:
@@ -167,7 +146,6 @@
             raise ValueError(
                 f"The file at {yaml_file_path!s} is not a valid YAML file."
             ) from e
->>>>>>> d05b2efd
 
         # Initialize the pipeline space
         pipeline_space: dict[str, Parameter] = {}
