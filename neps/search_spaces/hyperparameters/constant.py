--- conflicted
+++ resolved
@@ -34,13 +34,9 @@
         This also implies that the
         [`.default`][neps.search_spaces.parameter.Parameter.default] can never be `None`.
 
-<<<<<<< HEAD
-=======
         Please use
         [`.set_constant_value()`][neps.search_spaces.hyperparameters.constant.Constant.set_constant_value]
         if you need to change the value of the constant parameter.
-
->>>>>>> 26724bc0
     """
 
     def __init__(self, value: T):
@@ -84,15 +80,12 @@
             This method is a no-op but will raise a `ValueError` if the value
             is different from the current value.
 
-<<<<<<< HEAD
-=======
             Please see
             [`.set_constant_value()`][neps.search_spaces.hyperparameters.constant.Constant.set_constant_value]
             which can be used to set both the
             [`.value`][neps.search_spaces.parameter.Parameter.value]
             and the [`.default`][neps.search_spaces.parameter.Parameter.default] at once
 
->>>>>>> 26724bc0
         Args:
             value: value to set the parameter to.
 
@@ -111,9 +104,6 @@
 
     @override
     def normalized_to_value(self, normalized_value: float) -> T:
-<<<<<<< HEAD
-        return self._value
-=======
         return self._value
 
 
@@ -144,5 +134,4 @@
             DeprecationWarning,
             stacklevel=2,
         )
-        super().__init__(value=value)
->>>>>>> 26724bc0
+        super().__init__(value=value)