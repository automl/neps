--- conflicted
+++ resolved
@@ -61,13 +61,8 @@
             choices: choices for the hyperparameter.
             prior: prior value for the hyperparameter, must be in `choices=`
                 if provided.
-<<<<<<< HEAD
-            default_confidence: confidence score for the default value, used when
+            prior_confidence: confidence score for the prior value, used when
                 considering prior based optimization.
-=======
-            prior_confidence: confidence score for the prior value, used when
-                condsider prior based optimization.
->>>>>>> 72a9315f
         """
         choices = list(choices)
         if len(choices) <= 1:
