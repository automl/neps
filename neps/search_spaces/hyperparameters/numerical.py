"""The [`Numerical`][neps.search_spaces.Numerical] is
a [`Parameter`][neps.search_spaces.Parameter] that represents a numerical
range.

The two primary numerical hyperparameters are:

* [`Float`][neps.search_spaces.Float] for continuous
    float values.
* [`Integer`][neps.search_spaces.Integer] for discrete
    integer values.

The [`Numerical`][neps.search_spaces.Numerical] is a
base class for both of these hyperparameters, and includes methods from
both [`ParameterWithPrior`][neps.search_spaces.ParameterWithPrior],
allowing you to set a confidence along with a
[`.prior`][neps.search_spaces.Parameter.prior] that can be used
with certain algorithms.
"""

from __future__ import annotations

from collections.abc import Mapping
from functools import lru_cache
from typing import TYPE_CHECKING, Any, ClassVar, Literal, TypeVar
from typing_extensions import override

import numpy as np
import scipy

from neps.search_spaces.parameter import ParameterWithPrior

if TYPE_CHECKING:
    from neps.search_spaces.domain import Domain
    from neps.utils.types import TruncNorm

T = TypeVar("T", int, float)


# OPTIM(eddiebergman): When calculating priors over and over,
# creating this scipy.rvs is surprisingly slow. Since we do not
# mutate them, we just cache them. This is done across instances so
# we also can access this cache with new copies of the hyperparameters.
@lru_cache(maxsize=128, typed=False)
def _get_truncnorm_prior_and_std(
    low: int | float,
    high: int | float,
    prior: int | float,
    confidence_score: float,
) -> tuple[TruncNorm, float]:
    std = (high - low) * confidence_score
    a, b = (low - prior) / std, (high - prior) / std
    return scipy.stats.truncnorm(a, b), float(std)


class Numerical(ParameterWithPrior[T, T]):
    """A numerical hyperparameter is bounded by a lower and upper value.

    Attributes:
        lower: The lower bound of the numerical hyperparameter.
        upper: The upper bound of the numerical hyperparameter.
        log: Whether the hyperparameter is in log space.
        log_bounds: The log bounds of the hyperparameter, if `log=True`.
        log_prior: The log prior value of the hyperparameter, if `log=True`
            and a `prior` is set.
        prior_confidence_choice: The prior confidence choice.
        prior_confidence_score: The prior confidence score.
        has_prior: Whether the hyperparameter has a prior.
    """

    DEFAULT_CONFIDENCE_SCORES: ClassVar[Mapping[str, float]]

    def __init__(
        self,
        lower: T,
        upper: T,
        *,
        log: bool = False,
        prior: T | None,
        is_fidelity: bool,
        domain: Domain[T],
        prior_confidence: Literal["low", "medium", "high"] = "low",
    ):
        """Initialize the numerical hyperparameter.

        Args:
            lower: The lower bound of the numerical hyperparameter.
            upper: The upper bound of the numerical hyperparameter.
            log: Whether the hyperparameter is in log space.
            prior: The prior value of the hyperparameter.
            is_fidelity: Whether the hyperparameter is a fidelity parameter.
            domain: The domain of the hyperparameter.
            prior_confidence: The prior confidence choice.
        """
        super().__init__(value=None, prior=prior, is_fidelity=is_fidelity)  # type: ignore
        _cls_name = self.__class__.__name__
        if lower >= upper:
            raise ValueError(
                f"{_cls_name} parameter: bounds error (lower >= upper). Actual values: "
                f"lower={lower}, upper={upper}"
            )

        if log and (lower <= 0 or upper <= 0):
            raise ValueError(
                f"{_cls_name} parameter: bounds error (log scale cant have bounds <= 0)."
                f" Actual values: lower={lower}, upper={upper}"
            )

        if prior is not None and not lower <= prior <= upper:
            raise ValueError(
                f"Float parameter: prior bounds error. Expected lower <= prior"
                f" <= upper, but got lower={lower}, prior={prior},"
                f" upper={upper}"
            )

        if prior_confidence not in self.DEFAULT_CONFIDENCE_SCORES:
            raise ValueError(
                f"{_cls_name} parameter: prior confidence score error. Expected one of "
                f"{list(self.DEFAULT_CONFIDENCE_SCORES.keys())}, but got "
                f"{prior_confidence}"
<<<<<<< HEAD
=======
            )

        if is_fidelity and (lower <= 0 or upper <= 0):
            raise ValueError(
                f"{_cls_name} parameter: fidelity parameter bounds error (log scale "
                f"can't have bounds <= 0). Actual values: lower={lower}, upper={upper}"
>>>>>>> a85a6f9d
            )

        # Validate 'log' and 'is_fidelity' types to prevent configuration errors
        # from the YAML input
        for param, value in {"log": log, "is_fidelity": is_fidelity}.items():
            if not isinstance(value, bool):
                raise TypeError(
                    f"Expected '{param}' to be a boolean, but got type: "
                    f"{type(value).__name__}"
                )

        self.lower: T = lower
        self.upper: T = upper
        self.log: bool = log
        self.domain: Domain[T] = domain
        self.log_bounds: tuple[float, float] | None = None
        self.log_prior: float | None = None
        if self.log:
            self.log_bounds = (float(np.log(lower)), float(np.log(upper)))
            self.log_prior = float(np.log(self.prior)) if self.prior is not None else None

        self.prior_confidence_choice: Literal["low", "medium", "high"] = prior_confidence

        self.prior_confidence_score: float = self.DEFAULT_CONFIDENCE_SCORES[
            prior_confidence
        ]
        self.has_prior: bool = self.prior is not None

    @override
    def __eq__(self, other: Any) -> bool:
        if not isinstance(other, self.__class__):
            return False

        return (
            self.lower == other.lower
            and self.upper == other.upper
            and self.log == other.log
            and self.is_fidelity == other.is_fidelity
            and self.value == other.value
            and self.prior == other.prior
            and self.prior_confidence_score == other.prior_confidence_score
        )

    def _get_truncnorm_prior_and_std(self) -> tuple[TruncNorm, float]:
        if self.log:
            assert self.log_bounds is not None
            low, high = self.log_bounds
            prior = self.log_prior
        else:
            low, high = self.lower, self.upper
            prior = self.prior

        assert prior is not None
        return _get_truncnorm_prior_and_std(
            low=low,
            high=high,
            prior=prior,
            confidence_score=self.prior_confidence_score,
        )


class NumericalParameter(Numerical):
    """Deprecated: Use `Numerical` instead of `NumericalParameter`.

    This class remains for backward compatibility and will raise a deprecation
    warning if used.
    """

    def __init__(
        self,
        lower: T,
        upper: T,
        *,
        log: bool = False,
        prior: T | None,
        is_fidelity: bool,
        domain: Domain[T],
        prior_confidence: Literal["low", "medium", "high"] = "low",
    ):
        """Initialize a deprecated `NumericalParameter`.

        Args:
            lower: The lower bound of the numerical hyperparameter.
            upper: The upper bound of the numerical hyperparameter.
            log: Whether the hyperparameter is in log space.
            prior: The prior value of the hyperparameter.
            is_fidelity: Whether the hyperparameter is a fidelity parameter.
            domain: The domain of the hyperparameter.
            prior_confidence: The prior confidence choice.

        Raises:
            DeprecationWarning: A warning indicating that `neps.NumericalParameter` is
            deprecated and `neps.Numerical` should be used instead.
        """
        import warnings

        warnings.warn(
            (
                "Usage of 'neps.NumericalParameter' is deprecated and will be removed in"
                " future releases. Please use 'neps.Numerical' instead."
            ),
            DeprecationWarning,
            stacklevel=2,
        )
        super().__init__(
            lower=lower,
            upper=upper,
            log=log,
            prior=prior,
            is_fidelity=is_fidelity,
            domain=domain,
            prior_confidence=prior_confidence,
        )<|MERGE_RESOLUTION|>--- conflicted
+++ resolved
@@ -117,15 +117,12 @@
                 f"{_cls_name} parameter: prior confidence score error. Expected one of "
                 f"{list(self.DEFAULT_CONFIDENCE_SCORES.keys())}, but got "
                 f"{prior_confidence}"
-<<<<<<< HEAD
-=======
             )
 
         if is_fidelity and (lower <= 0 or upper <= 0):
             raise ValueError(
                 f"{_cls_name} parameter: fidelity parameter bounds error (log scale "
                 f"can't have bounds <= 0). Actual values: lower={lower}, upper={upper}"
->>>>>>> a85a6f9d
             )
 
         # Validate 'log' and 'is_fidelity' types to prevent configuration errors
