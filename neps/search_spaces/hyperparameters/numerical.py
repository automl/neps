"""The [`Numerical`][neps.search_spaces.Numerical] is
a [`Parameter`][neps.search_spaces.Parameter] that represents a numerical
range.

The two primary numerical hyperparameters are:

* [`Float`][neps.search_spaces.Float] for continuous
    float values.
* [`Integer`][neps.search_spaces.Integer] for discrete
    integer values.

The [`Numerical`][neps.search_spaces.Numerical] is a
base class for both of these hyperparameters, and includes methods from
both [`ParameterWithPrior`][neps.search_spaces.ParameterWithPrior],
allowing you to set a confidence along with a
[`.default`][neps.search_spaces.Parameter.default] that can be used
with certain algorithms.
"""

from __future__ import annotations

from collections.abc import Mapping
from functools import lru_cache
from typing import TYPE_CHECKING, Any, ClassVar, Literal, TypeVar
from typing_extensions import override

import numpy as np
import scipy

from neps.search_spaces.parameter import ParameterWithPrior

if TYPE_CHECKING:
    from neps.search_spaces.domain import Domain
    from neps.utils.types import TruncNorm

T = TypeVar("T", int, float)


# OPTIM(eddiebergman): When calculating priors over and over,
# creating this scipy.rvs is surprisingly slow. Since we do not
# mutate them, we just cache them. This is done across instances so
# we also can access this cache with new copies of the hyperparameters.
@lru_cache(maxsize=128, typed=False)
def _get_truncnorm_prior_and_std(
    low: int | float,
    high: int | float,
    default: int | float,
    confidence_score: float,
) -> tuple[TruncNorm, float]:
    std = (high - low) * confidence_score
    a, b = (low - default) / std, (high - default) / std
    return scipy.stats.truncnorm(a, b), float(std)


<<<<<<< HEAD
class NumericalParameter(ParameterWithPrior[T, T]):
=======
class Numerical(ParameterWithPrior[T, T]):
>>>>>>> 26724bc0
    """A numerical hyperparameter is bounded by a lower and upper value.

    Attributes:
        lower: The lower bound of the numerical hyperparameter.
        upper: The upper bound of the numerical hyperparameter.
        log: Whether the hyperparameter is in log space.
        log_bounds: The log bounds of the hyperparameter, if `log=True`.
        log_default: The log default value of the hyperparameter, if `log=True`
            and a `default` is set.
        default_confidence_choice: The default confidence choice.
        default_confidence_score: The default confidence score.
        has_prior: Whether the hyperparameter has a prior.
    """

    DEFAULT_CONFIDENCE_SCORES: ClassVar[Mapping[str, float]]

    def __init__(
        self,
        lower: T,
        upper: T,
        *,
        log: bool = False,
        default: T | None,
        is_fidelity: bool,
        domain: Domain[T],
        default_confidence: Literal["low", "medium", "high"] = "low",
    ):
        """Initialize the numerical hyperparameter.

        Args:
            lower: The lower bound of the numerical hyperparameter.
            upper: The upper bound of the numerical hyperparameter.
            log: Whether the hyperparameter is in log space.
            default: The default value of the hyperparameter.
            is_fidelity: Whether the hyperparameter is a fidelity parameter.
            domain: The domain of the hyperparameter.
            default_confidence: The default confidence choice.
        """
        super().__init__(value=None, default=default, is_fidelity=is_fidelity)  # type: ignore
        _cls_name = self.__class__.__name__
        if lower >= upper:
            raise ValueError(
                f"{_cls_name} parameter: bounds error (lower >= upper). Actual values: "
                f"lower={lower}, upper={upper}"
            )

        if log and (lower <= 0 or upper <= 0):
            raise ValueError(
                f"{_cls_name} parameter: bounds error (log scale cant have bounds <= 0)."
                f" Actual values: lower={lower}, upper={upper}"
            )

        if default is not None and not lower <= default <= upper:
            raise ValueError(
                f"Float parameter: default bounds error. Expected lower <= default"
                f" <= upper, but got lower={lower}, default={default},"
                f" upper={upper}"
            )

        if default_confidence not in self.DEFAULT_CONFIDENCE_SCORES:
            raise ValueError(
                f"{_cls_name} parameter: default confidence score error. Expected one of "
                f"{list(self.DEFAULT_CONFIDENCE_SCORES.keys())}, but got "
                f"{default_confidence}"
            )

        # Validate 'log' and 'is_fidelity' types to prevent configuration errors
        # from the YAML input
        for param, value in {"log": log, "is_fidelity": is_fidelity}.items():
            if not isinstance(value, bool):
                raise TypeError(
                    f"Expected '{param}' to be a boolean, but got type: "
                    f"{type(value).__name__}"
                )

        self.lower: T = lower
        self.upper: T = upper
        self.log: bool = log
        self.domain: Domain[T] = domain
        self.log_bounds: tuple[float, float] | None = None
        self.log_default: float | None = None
        if self.log:
            self.log_bounds = (float(np.log(lower)), float(np.log(upper)))
            self.log_default = (
                float(np.log(self.default)) if self.default is not None else None
            )

        self.default_confidence_choice: Literal["low", "medium", "high"] = (
            default_confidence
        )

        self.default_confidence_score: float = self.DEFAULT_CONFIDENCE_SCORES[
            default_confidence
        ]
        self.has_prior: bool = self.default is not None

    @override
    def __eq__(self, other: Any) -> bool:
        if not isinstance(other, self.__class__):
            return False

        return (
            self.lower == other.lower
            and self.upper == other.upper
            and self.log == other.log
            and self.is_fidelity == other.is_fidelity
            and self.value == other.value
            and self.default == other.default
            and self.default_confidence_score == other.default_confidence_score
        )

    def _get_truncnorm_prior_and_std(self) -> tuple[TruncNorm, float]:
        if self.log:
            assert self.log_bounds is not None
            low, high = self.log_bounds
            default = self.log_default
        else:
            low, high = self.lower, self.upper
            default = self.default

        assert default is not None
        return _get_truncnorm_prior_and_std(
            low=low,
            high=high,
            default=default,
            confidence_score=self.default_confidence_score,
<<<<<<< HEAD
=======
        )


class NumericalParameter(Numerical):
    """Deprecated: Use `Numerical` instead of `NumericalParameter`.

    This class remains for backward compatibility and will raise a deprecation
    warning if used.
    """

    def __init__(
        self,
        lower: T,
        upper: T,
        *,
        log: bool = False,
        default: T | None,
        is_fidelity: bool,
        domain: Domain[T],
        default_confidence: Literal["low", "medium", "high"] = "low",
    ):
        """Initialize a deprecated `NumericalParameter`.

        Args:
            lower: The lower bound of the numerical hyperparameter.
            upper: The upper bound of the numerical hyperparameter.
            log: Whether the hyperparameter is in log space.
            default: The default value of the hyperparameter.
            is_fidelity: Whether the hyperparameter is a fidelity parameter.
            domain: The domain of the hyperparameter.
            default_confidence: The default confidence choice.

        Raises:
            DeprecationWarning: A warning indicating that `neps.NumericalParameter` is
            deprecated and `neps.Numerical` should be used instead.
        """
        import warnings

        warnings.warn(
            (
                "Usage of 'neps.NumericalParameter' is deprecated and will be removed in"
                " future releases. Please use 'neps.Numerical' instead."
            ),
            DeprecationWarning,
            stacklevel=2,
        )
        super().__init__(
            lower=lower,
            upper=upper,
            log=log,
            default=default,
            is_fidelity=is_fidelity,
            domain=domain,
            default_confidence=default_confidence,
>>>>>>> 26724bc0
        )<|MERGE_RESOLUTION|>--- conflicted
+++ resolved
@@ -52,11 +52,7 @@
     return scipy.stats.truncnorm(a, b), float(std)
 
 
-<<<<<<< HEAD
-class NumericalParameter(ParameterWithPrior[T, T]):
-=======
 class Numerical(ParameterWithPrior[T, T]):
->>>>>>> 26724bc0
     """A numerical hyperparameter is bounded by a lower and upper value.
 
     Attributes:
@@ -183,8 +179,6 @@
             high=high,
             default=default,
             confidence_score=self.default_confidence_score,
-<<<<<<< HEAD
-=======
         )
 
 
@@ -239,5 +233,4 @@
             is_fidelity=is_fidelity,
             domain=domain,
             default_confidence=default_confidence,
->>>>>>> 26724bc0
         )