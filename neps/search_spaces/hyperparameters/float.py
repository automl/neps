"""Float hyperparameter for search spaces."""

from __future__ import annotations

import math
from collections.abc import Mapping
from typing import TYPE_CHECKING, ClassVar, Literal
from typing_extensions import Self, override

import numpy as np

from neps.search_spaces.domain import Domain
from neps.search_spaces.hyperparameters.numerical import Numerical

if TYPE_CHECKING:
    from neps.utils.types import Number


class Float(Numerical[float]):
    """A float value for a parameter.

    This kind of [`Parameter`][neps.search_spaces.parameter] is used
    to represent hyperparameters with continuous float values, optionally specifying if
    it exists
    on a log scale.
    For example, `l2_norm` could be a value in `(0.1)`, while the `learning_rate`
    hyperparameter in a neural network search space can be a `Float`
    with a range of `(0.0001, 0.1)` but on a log scale.

    ```python
    import neps

    l2_norm = neps.Float(0, 1)
    learning_rate = neps.Float(1e-4, 1e-1, log=True)
    ```

    Please see the [`Numerical`][neps.search_spaces.numerical.Numerical]
    class for more details on the methods available for this class.
    """

    DEFAULT_CONFIDENCE_SCORES: ClassVar[Mapping[str, float]] = {
        "low": 0.5,
        "medium": 0.25,
        "high": 0.125,
    }

    def __init__(
        self,
        lower: Number,
        upper: Number,
        *,
        log: bool = False,
        is_fidelity: bool = False,
        default: Number | None = None,
        default_confidence: Literal["low", "medium", "high"] = "low",
    ):
        """Create a new `Float`.

        Args:
            lower: lower bound for the hyperparameter.
            upper: upper bound for the hyperparameter.
            log: whether the hyperparameter is on a log scale.
            is_fidelity: whether the hyperparameter is fidelity.
            default: default value for the hyperparameter.
            default_confidence: confidence score for the default value, used when
                condsidering prior based optimization..
        """
        super().__init__(
            lower=float(lower),
            upper=float(upper),
            log=log,
            default=float(default) if default is not None else None,
            default_confidence=default_confidence,
            is_fidelity=is_fidelity,
            domain=Domain.floating(lower, upper, log=log),
        )

    @override
    def clone(self) -> Self:
        clone = self.__class__(
            lower=self.lower,
            upper=self.upper,
            log=self.log,
            is_fidelity=self.is_fidelity,
            default=self.default,
            default_confidence=self.default_confidence_choice,
        )
        if self.value is not None:
            clone.set_value(self.value)

        return clone

    @override
    def set_value(self, value: float | None) -> None:
        if value is None:
            self._value = None
            self.normalized_value = None
            return

        if not self.lower <= value <= self.upper:
            cls_name = self.__class__.__name__
            raise ValueError(
                f"{cls_name} parameter: default bounds error. Expected lower <= default"
                f" <= upper, but got lower={self.lower}, value={value},"
                f" upper={self.upper}"
            )

        value = float(value)
        self._value = value
        self.normalized_value = self.value_to_normalized(value)

    @override
    def sample_value(self, *, user_priors: bool = False) -> float:
        if self.log:
            assert self.log_bounds is not None
            low, high = self.log_bounds
            default = self.log_default
        else:
            low, high, default = self.lower, self.upper, self.default

        if user_priors and self.has_prior:
            dist, std = self._get_truncnorm_prior_and_std()
            value = dist.rvs() * std + default
        else:
            value = np.random.uniform(low=low, high=high)

        if self.log:
            value = math.exp(value)

        return float(min(self.upper, max(self.lower, value)))

    @override
    def value_to_normalized(self, value: float) -> float:
        if self.log:
            assert self.log_bounds is not None
            low, high = self.log_bounds
        else:
            low, high = self.lower, self.upper

        value = np.log(value) if self.log else value
        return float((value - low) / (high - low))

    @override
    def normalized_to_value(self, normalized_value: float) -> float:
        if self.log:
            assert self.log_bounds is not None
            low, high = self.log_bounds
        else:
            low, high = self.lower, self.upper

        normalized_value = normalized_value * (high - low) + low
        _value = np.exp(normalized_value) if self.log else normalized_value
        return float(_value)

    def __repr__(self) -> str:
        float_repr = f"{self.value:.07f}" if self.value is not None else "None"
<<<<<<< HEAD
        return f"<Float, range: [{self.lower}, {self.upper}], value: {float_repr}>"
=======
        return f"<Float, range: [{self.lower}, {self.upper}], value: {float_repr}>"


class FloatParameter(Float):
    """Deprecated: Use `Float` instead of `FloatParameter`.

    This class remains for backward compatibility and will raise a deprecation
    warning if used.
    """

    def __init__(
        self,
        lower: Number,
        upper: Number,
        *,
        log: bool = False,
        is_fidelity: bool = False,
        default: Number | None = None,
        default_confidence: Literal["low", "medium", "high"] = "low",
    ):
        """Initialize a deprecated `FloatParameter`.

        Args:
            lower: lower bound for the hyperparameter.
            upper: upper bound for the hyperparameter.
            log: whether the hyperparameter is on a log scale.
            is_fidelity: whether the hyperparameter is fidelity.
            default: default value for the hyperparameter.
            default_confidence: confidence score for the default value, used when
                condsidering prior based optimization..

        Raises:
            DeprecationWarning: A warning indicating that `neps.FloatParameter` is
            deprecated and `neps.Float` should be used instead.
        """
        import warnings

        warnings.warn(
            (
                "Usage of 'neps.FloatParameter' is deprecated and will be removed in"
                " future releases. Please use 'neps.Float' instead."
            ),
            DeprecationWarning,
            stacklevel=2,
        )
        super().__init__(
            lower=lower,
            upper=upper,
            log=log,
            is_fidelity=is_fidelity,
            default=default,
            default_confidence=default_confidence,
        )
>>>>>>> 26724bc0
<|MERGE_RESOLUTION|>--- conflicted
+++ resolved
@@ -154,9 +154,6 @@
 
     def __repr__(self) -> str:
         float_repr = f"{self.value:.07f}" if self.value is not None else "None"
-<<<<<<< HEAD
-        return f"<Float, range: [{self.lower}, {self.upper}], value: {float_repr}>"
-=======
         return f"<Float, range: [{self.lower}, {self.upper}], value: {float_repr}>"
 
 
@@ -209,5 +206,4 @@
             is_fidelity=is_fidelity,
             default=default,
             default_confidence=default_confidence,
-        )
->>>>>>> 26724bc0
+        )