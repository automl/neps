"""Primitive types to be used in NePS or consumers of NePS."""

from __future__ import annotations

from collections.abc import Mapping
from dataclasses import dataclass
from typing import TYPE_CHECKING, Any, Literal, TypeAlias

import numpy as np

if TYPE_CHECKING:
    from neps.search_spaces.search_space import SearchSpace
    from neps.state.trial import Trial

# TODO(eddiebergman): We can turn this to an enum at some
# point to prevent having to isinstance and str match
ERROR: TypeAlias = Literal["error"]
<<<<<<< HEAD
Number: TypeAlias = Union[int, float]
=======
Number: TypeAlias = int | float | np.number
>>>>>>> f594f528
ConfigID: TypeAlias = str
RawConfig: TypeAlias = Mapping[str, Any]
Metadata: TypeAlias = dict[str, Any]
ResultDict: TypeAlias = Mapping[str, Any]

# NOTE(eddiebergman): Getting types for scipy distributions sucks
# this is more backwards compatible and easier to work with
TruncNorm: TypeAlias = Any


class _NotSet:
    def __repr__(self) -> str:
        return "NotSet"


NotSet = _NotSet()

f64 = np.float64
i64 = np.int64


# TODO(eddiebergman): Ideally, use `Trial` objects which can carry a lot more
# useful information to optimizers than the below dataclass. Would be a follow up
# refactor.
@dataclass
class ConfigResult:
    """Primary class through which optimizers recieve results."""

    id: str
    """Unique identifier for the configuration."""

    config: SearchSpace
    """Configuration that was evaluated."""

    result: Trial.Report | ResultDict | ERROR
    """Some dictionary of results."""

    metadata: dict
    """Any additional data to store with this config and result."""


# TODO(eddiebergman): This is a hack because status.py expects a `ConfigResult`
# where the `config` is a dict config (`RawConfig`), while all the optimizers
# expect a `ConfigResult` where the `config` is a `SearchSpace`. Ideally we
# just rework status to use `Trial` and `Report` directly as they contain a lot more
# information.
@dataclass
class _ConfigResultForStats:
    id: str
    config: RawConfig
    result: ResultDict | ERROR
    metadata: dict

    @property
    def loss(self) -> float | ERROR:
        if isinstance(self.result, dict):
            return float(self.result["loss"])
        return "error"


# NOTE: Please try to avoid using this class and prefer a dict if its dynamic
# or make a dataclass if the fields are known and are static
class AttrDict(dict):
    """Dictionary that allows access to keys as attributes."""

    def __init__(self, *args: Any, **kwargs: Any):
        """Initialize like a dict."""
        super().__init__(*args, **kwargs)
        self.__dict__ = self<|MERGE_RESOLUTION|>--- conflicted
+++ resolved
@@ -15,11 +15,7 @@
 # TODO(eddiebergman): We can turn this to an enum at some
 # point to prevent having to isinstance and str match
 ERROR: TypeAlias = Literal["error"]
-<<<<<<< HEAD
-Number: TypeAlias = Union[int, float]
-=======
-Number: TypeAlias = int | float | np.number
->>>>>>> f594f528
+Number: TypeAlias = int | float
 ConfigID: TypeAlias = str
 RawConfig: TypeAlias = Mapping[str, Any]
 Metadata: TypeAlias = dict[str, Any]
