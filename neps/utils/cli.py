# flake8: noqa
"""This module provides a command-line interface (CLI) for NePS."""

from __future__ import annotations
import warnings
from typing import Tuple
from datetime import timedelta, datetime
import seaborn as sns
import matplotlib.pyplot as plt
import os
import numpy as np
import argparse
import logging
import yaml
from pathlib import Path
from typing import Optional, List
import neps
from neps.api import Default
from neps.state.seed_snapshot import SeedSnapshot
from neps.status.status import post_run_csv
import pandas as pd
from neps.utils.run_args import (
    RUN_ARGS,
    EVALUATE_PIPELINE,
    ROOT_DIRECTORY,
    POST_RUN_SUMMARY,
    MAX_EVALUATIONS_PER_RUN,
    MAX_EVALUATIONS_TOTAL,
    MAX_COST_TOTAL,
    PIPELINE_SPACE,
    DEVELOPMENT_STAGE_ID,
    TASK_ID,
    SEARCHER,
    SEARCHER_KWARGS,
    IGNORE_ERROR,
    OBJECTIVE_TO_MINIMIZE_VALUE_ON_ERROR,
    COST_VALUE_ON_ERROR,
    CONTINUE_UNTIL_MAX_EVALUATION_COMPLETED,
    OVERWRITE_WORKING_DIRECTORY,
    get_run_args_from_yaml,
)
from neps.optimizers.base_optimizer import BaseOptimizer
from neps.utils.run_args import load_and_return_object
from neps.state.neps_state import NePSState
from neps.state.trial import Trial
from neps.exceptions import VersionedResourceDoesNotExistError, TrialNotFoundError
from neps.status.status import get_summary_dict
from neps.api import _run_args
from neps.state.optimizer import BudgetInfo, OptimizationState, OptimizerInfo

# Suppress specific warnings
warnings.filterwarnings("ignore", category=UserWarning, module="torch._utils")


def validate_directory(path: Path) -> bool:
    """
    Validates whether the given path exists and is a directory.

    Args:
        path (Path): The path to validate.

    Returns:
        bool: True if valid, False otherwise.
    """
    if not path.exists():
        print(f"Error: The directory '{path}' does not exist.")
        return False
    if not path.is_dir():
        print(f"Error: The path '{path}' exists but is not a directory.")
        return False
    return True


def get_root_directory(args: argparse.Namespace) -> Optional[Path]:
    # Command-line argument handling
    if args.root_directory:
        root_dir = Path(args.root_directory)
        if validate_directory(root_dir):
            return root_dir
        else:
            return None

    # Configuration file handling
    config_path = Path("run_config.yaml").resolve()
    if config_path.exists():
        try:
            with config_path.open("r") as file:
                config = yaml.safe_load(file)
        except yaml.YAMLError as e:
            print(f"Error parsing '{config_path}': {e}")
            return None

        root_directory = config.get(ROOT_DIRECTORY)
        if root_directory:
            root_directory_path = Path(root_directory)
            if validate_directory(root_directory_path):
                return root_directory_path
            else:
                return None
        else:
            print(
                "Error: The 'run_config.yaml' file exists but does not contain the "
                "'root_directory' key."
            )
            return None
    else:
        print(
            "Error: 'root_directory' must be provided as a command-line argument "
            "or defined in 'run_config.yaml'."
        )
        return None


def init_config(args: argparse.Namespace) -> None:
    """Creates a 'run_args' configuration YAML file template if it does not already
    exist.
    """
    config_path = (
        Path(args.config_path).resolve()
        if args.config_path
        else Path("run_config.yaml").resolve()
    )

    if args.database:
        if config_path.exists():
            run_args = get_run_args_from_yaml(config_path)
            max_cost_total = run_args.get(MAX_COST_TOTAL)
            # Create the optimizer
            _, optimizer_info = load_optimizer(run_args)
            if optimizer_info is None:
                return

            try:
                directory = run_args.get(ROOT_DIRECTORY)
                if directory is None:
                    return
                else:
                    directory = Path(directory)
                is_new = not directory.exists()
                _ = NePSState.create_or_load(
                    path=directory,
                    optimizer_info=OptimizerInfo(optimizer_info),
                    optimizer_state=OptimizationState(
                        seed_snapshot=SeedSnapshot.new_capture(),
                        budget=(
                            BudgetInfo(max_cost_total=max_cost_total, used_cost_budget=0)
                            if max_cost_total is not None
                            else None
                        ),
                        shared_state=None,  # TODO: Unused for the time being...
                    ),
                )
                if is_new:
                    print("NePS state was successfully created.")
                else:
                    print("NePS state was already created.")
            except Exception as e:
                print(f"Error creating neps state: {e}")
        else:
            print(
                f"{config_path} does not exist. Make sure that your configuration "
                f"file already exists if you don't have specified your own path. "
                f"Run 'neps init' to create run_config.yaml"
            )

    elif not config_path.exists():
        with config_path.open("w") as file:
            template = args.template if args.template else "basic"
            if template == "basic":
                file.write(
                    """# Add your NEPS configuration settings here

evaluate_pipeline:
  path: "path/to/your/evaluate_pipeline.py"
  name: name_of_your_pipeline_function

pipeline_space:
  float_parameter_name:
    type: "float"
    lower:
    upper:
    log: false
  int_parameter_name:
    type: "int"
    lower:
    upper:
  categorical_parameter_name:
    choices: ["choice1", "choice2", "choice3"]
  constant_parameter_name: 17

root_directory: "set/path/for/root_directory"
max_evaluations_total:
overwrite_working_directory:
"""
                )
            elif template == "complete":
                file.write(
                    """# Full Configuration Template for NePS

evaluate_pipeline:
  path: path/to/your/evaluate_pipeline.py  # Path to the function file
  name: example_pipeline              # Function name within the file

pipeline_space:
  learning_rate:
    lower: 1e-5
    upper: 1e-1
    log: true
  epochs:
    lower: 5
    upper: 20
    is_fidelity: true
  optimizer:
    choices: [adam, sgd, adamw]
  batch_size: 64

root_directory: path/to/results       # Directory for result storage
max_evaluations_total: 20             # Budget
max_cost_total:

# Debug and Monitoring
overwrite_working_directory: false
post_run_summary: true
development_stage_id:
task_id:

# Parallelization Setup
max_evaluations_per_run:
continue_until_max_evaluation_completed: true

# Error Handling
objective_to_minimize_value_on_error:
cost_value_on_error:
ignore_errors:

# Customization Options
searcher: hyperband       # Internal key to select a NePS optimizer.

# Hooks
pre_load_hooks:
"""
                )
    else:
        print(f"Path {config_path} does already exist.")


def parse_kv_pairs(kv_list: list[str]) -> dict:
    """Parse a list of key=value strings into a dictionary with appropriate types."""

    def convert_value(value: str) -> int | float | str:
        """Convert the value to the appropriate type."""
        # Check for boolean
        if value.lower() in ("true", "false"):
            return value.lower() == "true"

        # Check for float if value contains '.' or 'e'
        if "." in value or "e" in value.lower():
            try:
                return float(value)
            except ValueError:
                return value  # Return as string if conversion fails

        # Check for integer
        try:
            return int(value)
        except ValueError:
            return value  # Return as string if conversion fails

    result = {}
    for item in kv_list:
        if "=" in item:
            key, value = item.split("=", 1)
            result[key] = convert_value(value)
        else:
            raise ValueError("Each kwarg must be in key=value format.")
    return result


def run_optimization(args: argparse.Namespace) -> None:
    """Collects arguments from the parser and runs the NePS optimization.
    Args: args (argparse.Namespace): Parsed command-line arguments.
    """
    if isinstance(args.run_args, Default):
        run_args = Path("run_config.yaml")
    else:
        run_args = args.run_args
    if not isinstance(args.evaluate_pipeline, Default):
        module_path, function_name = args.evaluate_pipeline.split(":")
        evaluate_pipeline = load_and_return_object(
            module_path, function_name, EVALUATE_PIPELINE
        )

    else:
        evaluate_pipeline = args.evaluate_pipeline

    kwargs = {}
    if args.searcher_kwargs:
        kwargs = parse_kv_pairs(args.searcher_kwargs)  # convert kwargs

    # Collect arguments from args and prepare them for neps.run
    options = {
        RUN_ARGS: run_args,
        EVALUATE_PIPELINE: evaluate_pipeline,
        PIPELINE_SPACE: args.pipeline_space,
        ROOT_DIRECTORY: args.root_directory,
        OVERWRITE_WORKING_DIRECTORY: args.overwrite_working_directory,
        POST_RUN_SUMMARY: args.post_run_summary,
        DEVELOPMENT_STAGE_ID: args.development_stage_id,
        TASK_ID: args.task_id,
        MAX_EVALUATIONS_TOTAL: args.max_evaluations_total,
        MAX_EVALUATIONS_PER_RUN: args.max_evaluations_per_run,
        CONTINUE_UNTIL_MAX_EVALUATION_COMPLETED: (
            args.continue_until_max_evaluation_completed
        ),
        MAX_COST_TOTAL: args.max_cost_total,
        IGNORE_ERROR: args.ignore_errors,
        OBJECTIVE_TO_MINIMIZE_VALUE_ON_ERROR: args.objective_to_minimize_value_on_error,
        COST_VALUE_ON_ERROR: args.cost_value_on_error,
        SEARCHER: args.searcher,
        **kwargs,
    }
    logging.basicConfig(level=logging.INFO)
    neps.run(**options)


def info_config(args: argparse.Namespace) -> None:
    """Handles the info-config command by providing information based on directory
    and id."""
    directory_path = get_root_directory(args)
    if directory_path is None:
        return
    config_id = args.id

    neps_state = load_neps_state(directory_path)
    if neps_state is None:
        return
    try:
        trial = neps_state.unsafe_retry_get_trial_by_id(config_id)
    except TrialNotFoundError:
        print(f"No trial found with ID {config_id}.")
        return

    print("Trial Information:")
    print(f"  Trial ID: {trial.metadata.id}")
    print(f"  State: {trial.metadata.state}")
    print(f"  Configurations:")
    for key, value in trial.config.items():
        print(f"    {key}: {value}")

    print("\nMetadata:")
    print(f"  Location: {trial.metadata.location}")
    print(f"  Previous Trial ID: {trial.metadata.previous_trial_id}")
    print(f"  Sampling Worker ID: {trial.metadata.sampling_worker_id}")
    print(f"  Time Sampled: {convert_timestamp(trial.metadata.time_sampled)}")
    print(f"  Evaluating Worker ID: {trial.metadata.evaluating_worker_id}")
    print(f"  Evaluation Duration: {format_duration(trial.metadata.evaluation_duration)}")
    print(f"  Time Started: {convert_timestamp(trial.metadata.time_started)}")
    print(f"  Time End: {convert_timestamp(trial.metadata.time_end)}")

    if trial.report is not None:
        print("\nReport:")
        print(f"  Objective_to_minimize: {trial.report.objective_to_minimize}")
        print(f"  Cost: {trial.report.cost}")
        print(f"  Reported As: {trial.report.reported_as}")
        error = trial.report.err
        if error is not None:
            print(f"  Error Type: {type(error).__name__}")
            print(f"  Error Message: {str(error)}")
            print(f"  Traceback:")
            print(f"    {trial.report.tb}")
    else:
        print("No report available.")


def load_neps_errors(args: argparse.Namespace) -> None:
    """Handles the 'errors' command by loading errors from the neps_state."""
    directory_path = get_root_directory(args)
    if directory_path is None:
        return

    neps_state = load_neps_state(directory_path)
    if neps_state is None:
        return
    errors = neps_state.lock_and_get_errors()

    if not errors.errs:
        print("No errors found.")
        return

    # Print out the errors in a human-readable format
    print(f"Loaded Errors from directory: {directory_path}\n")

    for error in errors.errs:
        print(f"Error in Trial ID: {error.trial_id}")
        print(f"  Worker ID: {error.worker_id}")
        print(f"  Error Type: {error.err_type}")
        print(f"  Error Message: {error.err}")
        print(f"  Traceback:")
        print(f"{error.tb}")
        print("\n" + "-" * 50 + "\n")


def sample_config(args: argparse.Namespace) -> None:
    """Handles the sample-config command which samples configurations from the NePS
    state."""
    # Load run_args from the provided path or default to run_config.yaml
    if args.run_args:
        run_args_path = Path(args.run_args)
    else:
        run_args_path = Path("run_config.yaml")

    if not run_args_path.exists():
        print(f"Error: run_args file {run_args_path} does not exist.")
        return

    run_args = get_run_args_from_yaml(run_args_path)

    # Get root_directory from the run_args
    root_directory = run_args.get(ROOT_DIRECTORY)
    if not root_directory:
        print("Error: 'root_directory' is not specified in the run_args file.")
        return

    root_directory = Path(root_directory)
    if not root_directory.exists():
        print(f"Error: The directory {root_directory} does not exist.")
        return

    neps_state = load_neps_state(root_directory)
    if neps_state is None:
        return

    # Get the worker_id and number_of_configs from arguments
    worker_id = args.worker_id
    num_configs = args.number_of_configs if args.number_of_configs else 1

    optimizer, _ = load_optimizer(run_args)
    if optimizer is None:
        return

    # Sample trials
    for _ in range(num_configs):
        try:
            trial = neps_state.lock_and_sample_trial(optimizer, worker_id=worker_id)
        except Exception as e:
            print(f"Error during configuration sampling: {e}")
            continue  # Skip to the next iteration

        print(f"Sampled configuration with Trial ID: {trial.id}")
        print(f"Location: {trial.metadata.location}")
        print("Configuration:")
        for key, value in trial.config.items():
            print(f"  {key}: {value}")
        print("\n")


def convert_timestamp(timestamp: float | None) -> str:
    """Convert a UNIX timestamp to a human-readable datetime string."""
    if timestamp is None:
        return "None"
    return datetime.fromtimestamp(timestamp).strftime("%Y-%m-%d %H:%M:%S")


def format_duration(seconds: float | None) -> str:
    """Convert duration in seconds to a h:min:sec format."""
    if seconds is None:
        return "None"
    duration = str(timedelta(seconds=seconds))
    # Remove milliseconds for alignment
    if "." in duration:
        duration = duration.split(".")[0]
    return duration


def compute_duration(start_time: float) -> str:
    """Compute duration from start_time to current time."""
    return format_duration(datetime.now().timestamp() - start_time)


def status(args: argparse.Namespace) -> None:
    """Handles the status command, providing a summary of the NEPS run."""
    # Get the root_directory from args or load it from run_config.yaml
    directory_path = get_root_directory(args)
    if directory_path is None:
        return

    neps_state = load_neps_state(directory_path)
    if neps_state is None:
        return

    summary = get_summary_dict(directory_path, add_details=True)

    # Calculate the number of trials in different states
    trials = neps_state.lock_and_read_trials()
    evaluating_trials_count = sum(
        1 for trial in trials.values() if trial.metadata.state == Trial.State.EVALUATING
    )
    pending_trials_count = summary["num_pending_configs"]
    succeeded_trials_count = summary["num_evaluated_configs"] - summary["num_error"]
    failed_trials_count = summary["num_error"]

    # Print summary
    print("NePS Status:")
    print("-----------------------------")
    print(f"Optimizer: {neps_state.lock_and_get_optimizer_info().info['searcher_alg']}")
    print(f"Succeeded Trials: {succeeded_trials_count}")
    print(f"Failed Trials (Errors): {failed_trials_count}")
    print(f"Active Trials: {evaluating_trials_count}")
    print(f"Pending Trials: {pending_trials_count}")
    print(f"Best Objective_to_minimize Achieved: {summary['best_objective_to_minimize']}")

    print("\nLatest Trials:")
    print("-----------------------------")

    # Retrieve and sort the trials by time_sampled
    sorted_trials = sorted(
        trials.values(), key=lambda t: t.metadata.time_sampled, reverse=True
    )

    # Filter trials based on state
    if args.pending:
        filtered_trials = [
            trial for trial in sorted_trials if trial.metadata.state.name == "PENDING"
        ]
    elif args.evaluating:
        filtered_trials = [
            trial for trial in sorted_trials if trial.metadata.state.name == "EVALUATING"
        ]
    elif args.succeeded:
        filtered_trials = [
            trial for trial in sorted_trials if trial.metadata.state.name == "SUCCESS"
        ]
    else:
        filtered_trials = sorted_trials[:7]

    # Define column headers with fixed width
    header_format = "{:<20} {:<10} {:<10} {:<40} {:<12} {:<10}"
    row_format = "{:<20} {:<10} {:<10} {:<40} {:<12} {:<10}"

    # Print the header
    print(
        header_format.format(
            "Sampled Time",
            "Duration",
            "Trial ID",
            "Worker ID",
            "State",
            "Objective_to_minimize",
        )
    )

    # Print the details of the filtered trials
    for trial in filtered_trials:
        time_sampled = convert_timestamp(trial.metadata.time_sampled)
        if trial.metadata.state.name in ["PENDING", "EVALUATING"]:
            duration = compute_duration(trial.metadata.time_sampled)
        else:
            duration = (
                format_duration(trial.metadata.evaluation_duration)
                if trial.metadata.evaluation_duration
                else "N/A"
            )
        trial_id = trial.id
        worker_id = trial.metadata.sampling_worker_id
<<<<<<< HEAD
        state = trial.metadata.state.name
        loss = (
            f"{trial.report.loss:.6f}"
            if (trial.report and trial.report.loss is not None)
=======
        state = trial.state.name
        objective_to_minimize = (
            f"{trial.report.objective_to_minimize:.6f}"
            if (trial.report and trial.report.objective_to_minimize is not None)
>>>>>>> 79628d07
            else "N/A"
        )

        print(
            row_format.format(
                time_sampled, duration, trial_id, worker_id, state, objective_to_minimize
            )
        )

    # If no specific filter is applied, print the best trial and optimizer info
    if not args.pending and not args.evaluating and not args.succeeded:
        if summary["best_config_id"] is not None:
            print("\nBest Trial:")
            print("-----------------------------")
            print(f"ID: {summary['best_config_id']}")
            print(f"Loss: {summary['best_objective_to_minimize']}")
            print("Config:")
            for key, value in summary["best_config"].items():
                print(f"  {key}: {value}")

            print(
                f"\nMore details: neps info-config {summary['best_config_id']} "
                f"(use --root-directory if not using run_config.yaml)"
            )
        else:
            print("\nBest Trial:")
            print("-----------------------------")
            print("\nNo successful trial found.")

        # Display optimizer information
        optimizer_info = neps_state.lock_and_get_optimizer_info().info
        searcher_name = optimizer_info.get("searcher_name", "N/A")
        searcher_alg = optimizer_info.get("searcher_alg", "N/A")
        searcher_args = optimizer_info.get("searcher_args", {})

        print("\nOptimizer Information:")
        print("-----------------------------")
        print(f"Name: {searcher_name}")
        print(f"Algorithm: {searcher_alg}")
        print("Parameter:")
        for arg, value in searcher_args.items():
            print(f"  {arg}: {value}")

        print("-----------------------------")


def results(args: argparse.Namespace) -> None:
    """Handles the 'results' command by displaying incumbents, optionally plotting,
    and dumping results to files based on the specified options."""
    directory_path = get_root_directory(args)
    if directory_path is None:
        return

    # Attempt to generate the summary CSV
    try:
        csv_config_data_path, _ = post_run_csv(directory_path)
    except Exception as e:
        print(f"Error generating summary CSV: {e}")
        return

    summary_csv_dir = csv_config_data_path.parent  # 'summary_csv' directory

    # Load NePS state
    neps_state = load_neps_state(directory_path)
    if neps_state is None:
        return

    def sort_trial_id(trial_id: str) -> List[int]:
        parts = trial_id.split("_")  # Split the ID by '_'
        # Convert each part to an integer for proper numeric sorting
        return [int(part) for part in parts]

    trials = neps_state.lock_and_read_trials()
    sorted_trials = sorted(trials.values(), key=lambda x: sort_trial_id(x.id))

    # Compute incumbents
    incumbents = compute_incumbents(sorted_trials)
    incumbents_ids = [trial.id for trial in incumbents]

    # Handle Dump Options
    if args.dump_all_configs or args.dump_incumbents:
        if args.dump_all_configs:
            dump_all_configs(csv_config_data_path, summary_csv_dir, args.dump_all_configs)
            return

        if args.dump_incumbents:
            dump_incumbents(
                csv_config_data_path,
                summary_csv_dir,
                args.dump_incumbents,
                incumbents_ids,
            )
            return

    # Display Results
    display_results(directory_path, incumbents)

    # Handle Plotting
    if args.plot:
        plot_path = plot_incumbents(sorted_trials, incumbents, summary_csv_dir)
        print(f"Plot saved to '{plot_path}'.")


def load_neps_state(directory_path: Path) -> Optional[NePSState]:
    """Load the NePS state with error handling."""
    try:
        return NePSState.create_or_load(directory_path, load_only=True)
    except VersionedResourceDoesNotExistError:
        print(f"Error: No NePS state found in the directory '{directory_path}'.")
        print("Ensure that the NePS run has been initialized correctly.")
    except Exception as e:
        print(f"Unexpected error loading NePS state: {e}")
    return None


def compute_incumbents(sorted_trials: List[Trial]) -> List[Trial]:
    """Compute the list of incumbent trials based on the best objective_to_minimize."""
    best_objective_to_minimize = float("inf")
    incumbents = []
    for trial in sorted_trials:
        if (
<<<<<<< HEAD
            trial.report is not None
            and trial.report.loss is not None
            and trial.report.loss < best_loss
        ):
            best_loss = trial.report.loss
=======
            trial.report
            and trial.report.objective_to_minimize < best_objective_to_minimize
        ):
            best_objective_to_minimize = trial.report.objective_to_minimize
>>>>>>> 79628d07
            incumbents.append(trial)
    return incumbents[::-1]  # Reverse for most recent first


def dump_all_configs(
    csv_config_data_path: Path, summary_csv_dir: Path, dump_format: str
) -> None:
    """Dump all configurations to the specified format."""
    dump_format = dump_format.lower()
    supported_formats = ["csv", "json", "parquet"]
    if dump_format not in supported_formats:
        print(
            f"Unsupported dump format: '{dump_format}'. "
            f"Supported formats are: {supported_formats}."
        )
        return

    base_name = csv_config_data_path.stem  # 'config_data'

    if dump_format == "csv":
        # CSV is already available
        print(
            f"All trials successfully dumped to '{summary_csv_dir}/{base_name}.{dump_format}'."
        )
    else:
        # Define output file path with desired extension
        output_file_name = f"{base_name}.{dump_format}"
        output_file_path = summary_csv_dir / output_file_name

        try:
            # Read the existing CSV into DataFrame
            df = pd.read_csv(csv_config_data_path)

            # Save to the desired format
            if dump_format == "json":
                df.to_json(output_file_path, orient="records", indent=4)
            elif dump_format == "parquet":
                df.to_parquet(output_file_path, index=False)

            print(f"All trials successfully dumped to '{output_file_path}'.")
        except Exception as e:
            print(f"Error dumping all trials to '{dump_format}': {e}")


def dump_incumbents(
    csv_config_data_path: Path,
    summary_csv_dir: Path,
    dump_format: str,
    incumbents_ids: List[str],
) -> None:
    """Dump incumbent trials to the specified format."""
    dump_format = dump_format.lower()
    supported_formats = ["csv", "json", "parquet"]
    if dump_format not in supported_formats:
        print(
            f"Unsupported dump format: '{dump_format}'. Supported formats are: {supported_formats}."
        )
        return

    base_name = "incumbents"  # Name for incumbents file

    if not incumbents_ids:
        print("No incumbent trials found to dump.")
        return

    try:
        # Read the existing CSV into DataFrame
        df = pd.read_csv(csv_config_data_path)

        # Filter DataFrame for incumbent IDs
        df_incumbents = df[df["config_id"].isin(incumbents_ids)]

        if df_incumbents.empty:
            print("No incumbent trials found in the summary CSV.")
            return

        # Define output file path with desired extension
        output_file_name = f"{base_name}.{dump_format}"
        output_file_path = summary_csv_dir / output_file_name

        # Save to the desired format
        if dump_format == "csv":
            df_incumbents.to_csv(output_file_path, index=False)
        elif dump_format == "json":
            df_incumbents.to_json(output_file_path, orient="records", indent=4)
        elif dump_format == "parquet":
            df_incumbents.to_parquet(output_file_path, index=False)

        print(f"Incumbent trials successfully dumped to '{output_file_path}'.")
    except Exception as e:
        print(f"Error dumping incumbents to '{dump_format}': {e}")


def display_results(directory_path: Path, incumbents: List[Trial]) -> None:
    """Display the results of the NePS run."""
    print(f"Results for NePS run: {directory_path}")
    print("--------------------")
    print("All Incumbent Trials:")
    header = f"{'ID':<6} {'Loss':<12} {'Config':<60}"
    print(header)
    print("-" * len(header))
    if incumbents:
        for trial in incumbents:
            if (
                trial.report is not None
                and trial.report.objective_to_minimize is not None
            ):
                config = ", ".join(f"{k}: {v}" for k, v in trial.config.items())
                print(
                    f"{trial.id:<6} {trial.report.objective_to_minimize:<12.6f} {config:<60}"
                )
            else:
                print(f"Trial {trial.id} has no valid objective_to_minimize.")
    else:
        print("No Incumbent Trials found.")


def plot_incumbents(
    all_trials: List[Trial], incumbents: List[Trial], directory_path: Path
) -> str:
    """Plot the evolution of incumbent trials over the total number of trials."""
    id_to_index = {trial.id: idx + 1 for idx, trial in enumerate(all_trials)}

    # Collect data for plotting
    x_values = [id_to_index[incumbent.id] for incumbent in incumbents]
    y_values = [
        incumbent.report.objective_to_minimize
        for incumbent in incumbents
        if incumbent.report is not None
        and incumbent.report.objective_to_minimize is not None
    ]

    plt.figure(figsize=(12, 6))
    sns.lineplot(
        x=x_values,
        y=y_values,
        marker="o",
        linestyle="-",
        markersize=8,
        color="dodgerblue",
    )
    plt.xlabel("Number of Trials")
    plt.ylabel("Loss")
    plt.title("Evolution of Incumbents Over Trials")

    # Dynamically set x-axis ticks based on the number of trials
    num_trials = len(all_trials)
    if num_trials < 20:
        tick_spacing = 1  # Every trial is labeled if fewer than 20 trials
    else:
        tick_spacing = max(
            5, round(num_trials / 10 / 5) * 5
        )  # Round to nearest multiple of 5

    ticks = np.arange(0, num_trials + 1, tick_spacing)
    ticks[0] = 1
    plt.xticks(ticks)

    sns.set_style("whitegrid")
    plt.grid(True, linestyle="--", linewidth=0.5)
    plt.tight_layout()

    # Save the figure
    plot_file_name = "incumbents_evolution.png"
    plot_path = os.path.join(directory_path, plot_file_name)
    plt.savefig(plot_path)
    plt.close()

    return plot_path


def print_help(args: Optional[argparse.Namespace] = None) -> None:
    """Prints help information for the NEPS CLI."""
    help_text = """
Usage: neps [COMMAND] [OPTIONS]

Available Commands:
-------------------

neps init [OPTIONS]
    Generates a 'run_args' YAML template file.
    Options:
    --config-path <path/to/config.yaml> (Optional: Specify the path for the config
    file. Default is run_config.yaml)
    --template [basic|complete] (Optional: Choose between a basic or complete template.)
    --database (Optional: Creates a NEPS state. Requires an existing config.yaml.)

neps run [OPTIONS]
    Runs a neural pipeline search.
    Options:
    --run-args <path_to_run_args> (Path to the YAML configuration file.)
    --run-pipeline <path_to_module:function_name> (Path and function for the pipeline.)
    --pipeline-space <path_to_yaml> (Path to the YAML defining the search space.)
    --root-directory <path> (Optional: Directory for saving progress and
    synchronization. Default is 'root_directory' from run_config.yaml if not provided.)
    --overwrite-working-directory (Deletes the working directory at the start of the run.)
    --development-stage-id <id> (Identifier for the development stage.)
    --task-id <id> (Identifier for the task.)
    --post-run-summary/--no-post-run-summary (Toggle summary after running.)
    --max-evaluations-total <int> (Total number of evaluations to run.)
    --max-evaluations-per-run <int> (Max evaluations per run call.)
    --continue-until-max-evaluation-completed (Continue until max evaluations are completed.)
    --max-cost-total <float> (Max cost before halting new evaluations.)
    --ignore-errors (Ignore errors during optimization.)
    --objective_to_minimize-value-on-error <float> (Assumed objective_to_minimize value on error.)
    --cost-value-on-error <float> (Assumed cost value on error.)
    --searcher <key> (Searcher algorithm key for optimization.)
    --searcher-kwargs <key=value>... (Additional kwargs for the searcher.)

neps info-config <id> [OPTIONS]
    Provides detailed information about a specific configuration by its ID.
    Options:
    --root-directory <path> (Optional: Path to your root_directory. Default is
    'root_directory' from run_config.yaml if not provided.)

neps errors [OPTIONS]
    Lists all errors from the specified NePS run.
    Options:
    --root-directory <path> (Optional: Path to your root_directory. Default is
    'root_directory' from run_config.yaml if not provided.)

neps sample-config [OPTIONS]
    Sample a configuration from the existing NePS state.
    Options:
    --root-directory <path> (Optional: Path to your root_directory. Default is
    'root_directory' from run_config.yaml if not provided.)

neps status [OPTIONS]
    Check the status of the NePS run.
    Options:
    --root-directory <path> (Optional: Path to your root_directory. Default is
    'root_directory' from run_config.yaml if not provided.)
    --pending (Show only pending trials.)
    --evaluating (Show only evaluating trials.)
    --succeeded (Show only succeeded trials.)

neps results [OPTIONS]
    Display results of the NePS run.
    Options:
    --root-directory <path> (Optional: Path to your root_directory. Defaults is
    'root_directory' from run_config.yaml if not provided.)
    --plot (Plot the results if set.)

neps help
    Displays this help message.
    """
    print(help_text)


def generate_markdown_from_parser(parser: argparse.ArgumentParser, filename: str) -> None:
    lines = []

    # Add the general parser description
    if parser.description:
        lines.append(f"# {parser.description}")
        lines.append("\n")

    # Extract subparsers (if they exist)
    subcommands = {}
    for action in parser._actions:
        if isinstance(action, argparse._SubParsersAction):
            for cmd, subparser in action.choices.items():
                subcommands[cmd] = subparser

    # Order subcommands: init, run, status, help (always last), followed by any others
    order = ["init", "run", "status"]
    sorted_subcommands = [cmd for cmd in order if cmd in subcommands]
    sorted_subcommands += [
        cmd for cmd in subcommands if cmd not in order and cmd != "help"
    ]
    if "help" in subcommands:
        sorted_subcommands.append("help")

    # Iterate through sorted subcommands and generate the documentation
    for cmd in sorted_subcommands:
        subparser = subcommands[cmd]

        # Command header
        lines.append(f"## **`{cmd}` Command**")
        lines.append("\n")

        # Command description
        if subparser.description:
            lines.append(f"{subparser.description}")
            lines.append("\n")

        # Extract and list options (Required and Optional)
        lines.append("**Arguments:**")
        lines.append("\n")

        required_args = []
        optional_args = []

        for sub_action in subparser._actions:
            option_strings = ", ".join(sub_action.option_strings)
            option_help = sub_action.help or "No description available."
            # Categorize based on whether the argument is required
            if sub_action.required:
                required_args.append(f"- `{option_strings}` (Required): {option_help}")
            else:
                optional_args.append(f"- `{option_strings}` (Optional): {option_help}")

        # Add Required arguments section
        if required_args:
            lines.extend(required_args)
            lines.append("\n")

        # Add Optional arguments section
        if optional_args:
            lines.extend(optional_args)
            lines.append("\n")

        # Add Example Usage
        lines.append(f"**Example Usage:**")
        lines.append("\n")
        lines.append("```bash")
        lines.append(f"neps {cmd} --help")
        lines.append("```")
        lines.append("\n")

    # Write the lines to the specified markdown file
    with open(filename, "w") as f:
        f.write("\n".join(lines))


def handle_report_config(args: argparse.Namespace) -> None:
    """Handles the report-config command which updates reports for
    trials in the NePS state."""
    # Load run_args from the provided path or default to run_config.yaml
    if args.run_args:
        run_args_path = Path(args.run_args)
    else:
        run_args_path = Path("run_config.yaml")
    if not run_args_path.exists():
        print(f"Error: run_args file {run_args_path} does not exist.")
        return

    run_args = get_run_args_from_yaml(run_args_path)

    # Get root_directory from run_args
    root_directory = run_args.get("root_directory")
    if not root_directory:
        print("Error: 'root_directory' is not specified in the run_args file.")
        return

    root_directory = Path(root_directory)
    if not root_directory.exists():
        print(f"Error: The directory {root_directory} does not exist.")
        return

    neps_state = load_neps_state(root_directory)
    if neps_state is None:
        return

    # Load the existing trial by ID
    try:
        trial = neps_state.unsafe_retry_get_trial_by_id(args.trial_id)
        if not trial:
            print(f"No trial found with ID {args.trial_id}")
            return
    except Exception as e:
        print(f"Error fetching trial with ID {args.trial_id}: {e}")
        return None

    # Update state of the trial and create report
    report = trial.set_complete(
        report_as=args.reported_as,
        time_end=args.time_end,
        objective_to_minimize=args.objective_to_minimize,
        cost=args.cost,
        learning_curve=args.learning_curve,
        err=Exception(args.err) if args.err else None,
        tb=args.tb,
        evaluation_duration=args.duration,
        extra={},
    )

    # Update NePS state
    try:
        neps_state._report_trial_evaluation(
            trial=trial, report=report, worker_id=args.worker_id
        )
    except Exception as e:
        print(f"Error updating the report for trial {args.trial_id}: {e}")
        return None

    print(f"Report for trial ID {trial.metadata.id} has been successfully updated.")

    print("\n--- Report Summary ---")
    print(f"Trial ID: {trial.metadata.id}")
    print(f"Reported As: {report.reported_as}")
    print(f"Time Ended: {convert_timestamp(trial.metadata.time_end)}")
    print(
        f"Loss: {report.objective_to_minimize if report.objective_to_minimize is not None else 'N/A'}"
    )
    print(f"Cost: {report.cost if report.cost is not None else 'N/A'}")
    print(f"Evaluation Duration: {format_duration(report.evaluation_duration)}")

    if report.learning_curve:
        print(f"Learning Curve: {' '.join(map(str, report.learning_curve))}")
    else:
        print("Learning Curve: N/A")

    if report.err:
        print(f"Error Type: {type(report.err).__name__}")
        print(f"Error Message: {str(report.err)}")
        print("Traceback:")
        print(report.tb if report.tb else "N/A")
    else:
        print("Error: None")

    print("----------------------\n")


def load_optimizer(run_args: dict) -> Tuple[Optional[BaseOptimizer], Optional[dict]]:
    """Create an optimizer"""
    try:
        searcher_info = {
            "searcher_name": "",
            "searcher_alg": "",
            "searcher_selection": "",
            "neps_decision_tree": True,
            "searcher_args": {},
        }

        # Call _run_args() to create the optimizer
        optimizer, searcher_info = _run_args(
            searcher_info=searcher_info,
            pipeline_space=run_args.get(PIPELINE_SPACE),
            max_cost_total=run_args.get(MAX_COST_TOTAL, None),
            ignore_errors=run_args.get(IGNORE_ERROR, False),
            objective_to_minimize_value_on_error=run_args.get(
                OBJECTIVE_TO_MINIMIZE_VALUE_ON_ERROR, None
            ),
            cost_value_on_error=run_args.get(COST_VALUE_ON_ERROR, None),
            searcher=run_args.get(SEARCHER, "default"),
            **run_args.get(SEARCHER_KWARGS, {}),
        )
        return optimizer, searcher_info
    except Exception as e:
        print(f"Error creating optimizer: {e}")
        return None, None


def parse_time_end(time_str: str) -> float:
    """Parses a UNIX timestamp or a human-readable time string
    and returns a UNIX timestamp."""
    try:
        # First, try to interpret the input as a UNIX timestamp
        return float(time_str)
    except ValueError:
        pass

    try:
        # If that fails, try to interpret it as a human-readable datetime
        # string (YYYY-MM-DD HH:MM:SS)
        dt = datetime.strptime(time_str, "%Y-%m-%d %H:%M:%S")
        return dt.timestamp()  # Convert to UNIX timestamp (float)
    except ValueError:
        raise argparse.ArgumentTypeError(
            f"Invalid time format: '{time_str}'. "
            f"Use UNIX timestamp or 'YYYY-MM-DD HH:MM:SS'."
        )


def main() -> None:
    """CLI entry point.

    This function sets up the command-line interface (CLI) for NePS using argparse.
    It defines the available subcommands and their respective arguments.
    """
    parser = argparse.ArgumentParser(description="NePS Command Line Interface")
    subparsers = parser.add_subparsers(
        dest="command", help="Available commands: init, run"
    )

    # Subparser for "init" command
    parser_init = subparsers.add_parser("init", help="Generate 'run_args' " "YAML file")
    parser_init.add_argument(
        "--config-path",
        type=str,
        default=None,
        help="Optional custom path for generating the configuration file. "
        "Default is 'run_config.yaml'.",
    )
    parser_init.add_argument(
        "--template",
        type=str,
        choices=["basic", "complete"],
        default="basic",
        help="Optional, options between different templates. Required configs(basic) vs "
        "all neps configs (complete)",
    )
    parser_init.add_argument(
        "--database",
        action="store_true",
        help="If set, creates a NEPS state. Requires an existing config.yaml.",
    )
    parser_init.set_defaults(func=init_config)

    # Subparser for "run" command
    parser_run = subparsers.add_parser("run", help="Run a neural pipeline search.")
    # Adding arguments to the 'run' subparser with defaults
    parser_run.add_argument(
        "--run-args",
        type=str,
        help="Path to the YAML configuration file.",
        default=Default(None),
    )
    parser_run.add_argument(
        "--run-pipeline",
        type=str,
        help="Optional: Provide the path to a Python file and a function name separated "
        "by a colon, e.g., 'path/to/module.py:function_name'. "
        "If provided, it overrides the evaluate_pipeline setting from the YAML "
        "configuration.",
        default=Default(None),
    )

    parser_run.add_argument(
        "--pipeline-space",
        type=str,
        default=Default(None),
        help="Path to the YAML file defining the search space for the optimization. "
        "This can be provided here or defined within the 'run_args' YAML file. "
        "(default: %(default)s)",
    )
    parser_run.add_argument(
        "--root-directory",
        type=str,
        default=Default(None),
        help="The directory to save progress to. This is also used to synchronize "
        "multiple calls for parallelization. (default: %(default)s)",
    )
    parser_run.add_argument(
        "--overwrite-working-directory",
        action="store_true",
        default=Default(False),  # noqa: FBT003
        help="If set, deletes the working directory at the start of the run. "
        "This is useful, for example, when debugging a evaluate_pipeline function. "
        "(default: %(default)s)",
    )
    parser_run.add_argument(
        "--development-stage-id",
        type=str,
        default=Default(None),
        help="Identifier for the current development stage, used in multi-stage "
        "projects. (default: %(default)s)",
    )
    parser_run.add_argument(
        "--task-id",
        type=str,
        default=Default(None),
        help="Identifier for the current task, useful in projects with multiple tasks. "
        "(default: %(default)s)",
    )
    # Create a mutually exclusive group for post-run summary flags
    summary_group = parser_run.add_mutually_exclusive_group(required=False)
    summary_group.add_argument(
        "--post-run-summary",
        action="store_true",
        default=Default(True),  # noqa: FBT003
        help="Provide a summary of the results after running. (default: %(default)s)",
    )
    summary_group.add_argument(
        "--no-post-run-summary",
        action="store_false",
        dest="post_run_summary",
        help="Do not provide a summary of the results after running.",
    )
    parser_run.add_argument(
        "--max-evaluations-total",
        type=int,
        default=Default(None),
        help="Total number of evaluations to run. (default: %(default)s)",
    )
    parser_run.add_argument(
        "--max-evaluations-per-run",
        type=int,
        default=Default(None),
        help="Number of evaluations a specific call should maximally do. "
        "(default: %(default)s)",
    )
    parser_run.add_argument(
        "--continue-until-max-evaluation-completed",
        action="store_true",
        default=Default(False),  # noqa: FBT003
        help="If set, only stop after max-evaluations-total have been completed. This "
        "is only relevant in the parallel setting. (default: %(default)s)",
    )
    parser_run.add_argument(
        "--max-cost-total",
        type=float,
        default=Default(None),
        help="No new evaluations will start when this cost is exceeded. Requires "
        "returning a cost in the evaluate_pipeline function, e.g., `return dict("
        "objective_to_minimize=objective_to_minimize, cost=cost)`. (default: %(default)s)",
    )
    parser_run.add_argument(
        "--ignore-errors",
        action="store_true",
        default=Default(False),  # noqa: FBT003
        help="If set, ignore errors during the optimization process. (default: %("
        "default)s)",
    )
    parser_run.add_argument(
        "--objective_to_minimize-value-on-error",
        type=float,
        default=Default(None),
        help="Loss value to assume on error. (default: %(default)s)",
    )
    parser_run.add_argument(
        "--cost-value-on-error",
        type=float,
        default=Default(None),
        help="Cost value to assume on error. (default: %(default)s)",
    )

    parser_run.add_argument(
        "--searcher",
        type=str,
        default=Default("default"),
        help="String key of searcher algorithm to use for optimization. (default: %("
        "default)s)",
    )

    parser_run.add_argument(
        "--searcher-kwargs",
        type=str,
        nargs="+",
        help="Additional keyword arguments as key=value pairs for the searcher.",
    )

    parser_run.set_defaults(func=run_optimization)

    # Subparser for "info-config" command
    parser_info_config = subparsers.add_parser(
        "info-config", help="Provides information about " "specific config."
    )
    parser_info_config.add_argument(
        "id", type=str, help="The configuration ID to be used."
    )
    parser_info_config.add_argument(
        "--root-directory",
        type=str,
        help="Optional: The path to your root_directory. If not provided, "
        "it will be loaded from run_config.yaml.",
    )
    parser_info_config.set_defaults(func=info_config)

    # Subparser for "errors" command
    parser_errors = subparsers.add_parser("errors", help="List all errors.")
    parser_errors.add_argument(
        "--root-directory",
        type=str,
        help="Optional: The path to your "
        "root_directory. If not provided, it will be "
        "loaded from run_config.yaml.",
    )
    parser_errors.set_defaults(func=load_neps_errors)

    # Subparser for "sample-config" command
    parser_sample_config = subparsers.add_parser(
        "sample-config", help="Sample configurations from the existing NePS state."
    )
    parser_sample_config.add_argument(
        "--worker-id",
        type=str,
        default="cli",
        help="The worker ID for which the configuration is being sampled.",
    )
    parser_sample_config.add_argument(
        "--run-args",
        type=str,
        help="Optional: Path to the YAML configuration file.",
    )
    parser_sample_config.add_argument(
        "--number-of-configs",
        type=int,
        default=1,
        help="Optional: Number of configurations to sample (default: 1).",
    )
    parser_sample_config.set_defaults(func=sample_config)

    report_parser = subparsers.add_parser(
        "report-config", help="Report of a specific trial"
    )
    report_parser.add_argument("trial_id", type=str, help="ID of the trial to report")
    report_parser.add_argument(
        "reported_as",
        type=str,
        choices=["success", "failed", "crashed"],
        help="Outcome of the trial",
    )
    report_parser.add_argument(
        "--worker-id",
        type=str,
        default="cli",
        help="The worker ID for which the configuration is being sampled.",
    )
    report_parser.add_argument(
        "--objective_to_minimize", type=float, help="Loss value of the trial"
    )
    report_parser.add_argument(
        "--run-args", type=str, help="Path to the YAML file containing run configurations"
    )
    report_parser.add_argument(
        "--cost", type=float, help="Cost value of the trial (optional)"
    )
    report_parser.add_argument(
        "--learning-curve",
        type=float,
        nargs="+",
        help="Learning curve as a list of floats (optional), provided like this "
        "--learning-curve 0.9 0.3 0.1",
    )
    report_parser.add_argument(
        "--duration", type=float, help="Duration of the evaluation in sec (optional)"
    )
    report_parser.add_argument("--err", type=str, help="Error message if any (optional)")
    report_parser.add_argument(
        "--tb", type=str, help="Traceback information if any (optional)"
    )
    report_parser.add_argument(
        "--time-end",
        type=parse_time_end,  # Using the custom parser function
        help="The time the trial ended as either a "
        "UNIX timestamp (float) or in 'YYYY-MM-DD HH:MM:SS' format",
    )
    report_parser.set_defaults(func=handle_report_config)

    # Subparser for "status" command
    parser_status = subparsers.add_parser(
        "status", help="Check the status of the NePS run."
    )
    parser_status.add_argument(
        "--root-directory",
        type=str,
        help="Optional: The path to your root_directory. If not provided, "
        "it will be loaded from run_config.yaml.",
    )
    parser_status.add_argument(
        "--pending", action="store_true", help="Show only pending trials."
    )
    parser_status.add_argument(
        "--evaluating", action="store_true", help="Show only evaluating trials."
    )
    parser_status.add_argument(
        "--succeeded", action="store_true", help="Show only succeeded trials."
    )
    parser_status.set_defaults(func=status)

    # Subparser for "results" command
    parser_results = subparsers.add_parser(
        "results", help="Display results of the NePS run."
    )
    parser_results.add_argument(
        "--root-directory",
        type=str,
        help="Optional: The path to your root_directory. If not provided, "
        "it will be loaded from run_config.yaml.",
    )
    parser_results.add_argument(
        "--plot", action="store_true", help="Plot the results if set."
    )

    # Create a mutually exclusive group for dump options
    dump_group = parser_results.add_mutually_exclusive_group()
    dump_group.add_argument(
        "--dump-all-configs",
        type=str,
        choices=["csv", "json", "parquet"],
        help="Dump all trials to a file in the specified format (csv, json, parquet).",
    )
    dump_group.add_argument(
        "--dump-incumbents",
        type=str,
        choices=["csv", "json", "parquet"],
        help="Dump incumbent trials to a file in the specified format "
        "(csv, json, parquet).",
    )

    parser_results.set_defaults(func=results)

    # Subparser for "help" command
    parser_help = subparsers.add_parser("help", help="Displays help information.")
    parser_help.set_defaults(func=print_help)

    # updating documentation
    generate_markdown_from_parser(parser, "cli.md")
    args = parser.parse_args()

    if hasattr(args, "func"):
        args.func(args)
    else:
        parser.print_help()


if __name__ == "__main__":
    main()<|MERGE_RESOLUTION|>--- conflicted
+++ resolved
@@ -562,17 +562,10 @@
             )
         trial_id = trial.id
         worker_id = trial.metadata.sampling_worker_id
-<<<<<<< HEAD
         state = trial.metadata.state.name
-        loss = (
-            f"{trial.report.loss:.6f}"
-            if (trial.report and trial.report.loss is not None)
-=======
-        state = trial.state.name
         objective_to_minimize = (
             f"{trial.report.objective_to_minimize:.6f}"
             if (trial.report and trial.report.objective_to_minimize is not None)
->>>>>>> 79628d07
             else "N/A"
         )
 
@@ -694,18 +687,11 @@
     incumbents = []
     for trial in sorted_trials:
         if (
-<<<<<<< HEAD
             trial.report is not None
-            and trial.report.loss is not None
-            and trial.report.loss < best_loss
-        ):
-            best_loss = trial.report.loss
-=======
-            trial.report
+            and trial.report.objective_to_minimize is not None
             and trial.report.objective_to_minimize < best_objective_to_minimize
         ):
             best_objective_to_minimize = trial.report.objective_to_minimize
->>>>>>> 79628d07
             incumbents.append(trial)
     return incumbents[::-1]  # Reverse for most recent first
 
