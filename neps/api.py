--- conflicted
+++ resolved
@@ -39,18 +39,14 @@
 logger = logging.getLogger(__name__)
 
 
-<<<<<<< HEAD
-def run(  # noqa: C901, D417, PLR0913, PLR0912, PLR0915
-=======
-def run(  # noqa: D417, PLR0913
->>>>>>> 9c84805a
+def run(  # noqa: C901, D417, PLR0913
     evaluate_pipeline: Callable[..., EvaluatePipelineReturn] | str,
     pipeline_space: ConfigurationSpace | PipelineSpace,
     *,
     root_directory: str | Path = "neps_results",
     overwrite_root_directory: bool = False,
     evaluations_to_spend: int | None = None,
-    max_evaluations_per_run: int | None = None,
+    max_evaluations_per_run: int | None = None,  # deprecated
     continue_until_max_evaluation_completed: bool = False,
     cost_to_spend: int | float | None = None,
     fidelities_to_spend: int | float | None = None,
@@ -191,26 +187,11 @@
         overwrite_root_directory: If true, delete the working directory at the start of
             the run. This is, e.g., useful when debugging a evaluate_pipeline function.
 
-<<<<<<< HEAD
-        write_summary_to_disk: If True, creates a csv and txt files after each worker is done,
-            holding summary information about the configs and results.
-
-        max_evaluations_per_run: Number of evaluations this specific call should do.
-
-            ??? note "Limitation on Async mode"
-                Currently, there is no specific number to control number of parallel evaluations running with
-                the same worker, so in case you want to limit the number of parallel evaluations,
-                it's crucial to limit the number of evaluations per run.
-
-        evaluations_to_spend: Number of evaluations after which to terminate.
-            This is shared between all workers operating in the same `root_directory`.
-=======
         evaluations_to_spend: Number of evaluations this specific call/worker should do.
         ??? note "Limitation on Async mode"
             Currently, there is no specific number to control number of parallel evaluations running with
             the same worker, so in case you want to limit the number of parallel evaluations,
             it's crucial to limit the `evaluations_to_spend` accordingly.
->>>>>>> 9c84805a
 
         continue_until_max_evaluation_completed:
             If true, stop only after evaluations_to_spend have fully completed. In other words,
@@ -451,17 +432,6 @@
     post_run_csv(root_directory)
     root_directory = Path(root_directory)
     summary_dir = root_directory / "summary"
-<<<<<<< HEAD
-    if write_summary_to_disk:
-        logger.info(
-            "The summary folder has been created, which contains csv and txt files with "
-            "the output of all data in the run (short.csv - only the best; full.csv - "
-            "all runs; best_config_trajectory.txt for incumbent trajectory; and "
-            "best_config.txt for final incumbent)."
-            f"\nYou can find summary folder at: {summary_dir}."
-        )
-=======
-    trajectory_of_improvements(root_directory)
     logger.info(
         "The summary folder has been created, which contains csv and txt files with"
         "the output of all data in the run (short.csv - only the best; full.csv - "
@@ -469,7 +439,6 @@
         "best_config.txt for final incumbent)."
         f"\nYou can find summary folder at: {summary_dir}."
     )
->>>>>>> 9c84805a
 
 
 def save_pipeline_results(
