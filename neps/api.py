--- conflicted
+++ resolved
@@ -33,14 +33,9 @@
     ),
     *,
     root_directory: str | Path = "neps_results",
-<<<<<<< HEAD
-    overwrite_working_directory: bool = False,
-    post_run_summary: bool = True,
+    overwrite_root_directory: bool = False,
     evaluations_to_spend: int | None = None,
-=======
-    overwrite_root_directory: bool = False,
     write_summary_to_disk: bool = True,
->>>>>>> 1e8fdbd8
     max_evaluations_total: int | None = None,
     max_evaluations_per_run: int | None = None,
     continue_until_max_evaluation_completed: bool = False,
