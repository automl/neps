--- conflicted
+++ resolved
@@ -1,11 +1,8 @@
 from __future__ import annotations
 
 import logging
-<<<<<<< HEAD
 import shutil
-=======
 import time
->>>>>>> cf34bdc0
 from pathlib import Path
 from typing import Any
 
