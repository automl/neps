--- conflicted
+++ resolved
@@ -398,85 +398,6 @@
     return df, short
 
 
-<<<<<<< HEAD
-=======
-def trajectory_of_improvements(
-    root_directory: str | Path,
-) -> list[dict]:
-    """Track and write the trajectory of improving configurations over time.
-
-    Args:
-        root_directory: The root directory given to neps.run.
-
-    Returns:
-        List of dicts with improving scores and their configurations.
-    """
-    root_directory = Path(root_directory)
-    summary = Summary.from_directory(root_directory)
-
-    if summary.is_multiobjective:
-        return []
-
-    df = summary.df()
-
-    if len(df) == 0:
-        return []
-
-    if "time_sampled" not in df.columns:
-        raise ValueError("Missing `time_sampled` column in summary DataFrame.")
-
-    df = df.sort_values("time_sampled")
-
-    all_best_configs = []
-    best_score = float("inf")
-    trace_text = ""
-
-    for trial_id, row in df.iterrows():
-        if "objective_to_minimize" not in row or pd.isna(row["objective_to_minimize"]):
-            continue
-
-        score = row["objective_to_minimize"]
-        if score < best_score:
-            best_score = score
-            config = {
-                k.replace("config.", ""): v
-                for k, v in row.items()
-                if k.startswith("config.")
-            }
-
-            best = {
-                "score": score,
-                "trial_id": trial_id,
-                "config": config,
-            }
-            all_best_configs.append(best)
-
-            trace_text += (
-                f"Objective to minimize: {best['score']}\n"
-                f"Config ID: {best['trial_id']}\n"
-                f"Config: {best['config']}\n" + "-" * 80 + "\n"
-            )
-
-    summary_dir = root_directory / "summary"
-    summary_dir.mkdir(parents=True, exist_ok=True)
-    output_path = summary_dir / "best_config_trajectory.txt"
-    with output_path.open("w") as f:
-        f.write(trace_text)
-
-    if all_best_configs:
-        final_best = all_best_configs[-1]
-        best_path = summary_dir / "best_config.txt"
-        with best_path.open("w") as f:
-            f.write(
-                f"Objective to minimize: {final_best['score']}\n"
-                f"Config ID: {final_best['trial_id']}\n"
-                f"Config: {final_best['config']}\n"
-            )
-
-    return all_best_configs
-
-
->>>>>>> 9c84805a
 def _initiate_summary_csv(root_directory: str | Path) -> tuple[Path, Path, FileLocker]:
     """Initializes a summary CSV and an associated locker for file access control.
 
