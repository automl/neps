--- conflicted
+++ resolved
@@ -2,16 +2,4 @@
 # Arguments that can be modified by the user
 eta: 3
 early_stopping_rate: 0
-<<<<<<< HEAD
-sample_default_first: false  # true, false, "highest_fidelity"
-=======
-initial_design_type: max_budget
-use_priors: false
-random_interleave_prob: 0.0
-sample_prior_first: false
-sample_prior_at_target: false
-
-# Arguments that can not be modified by the user
-# sampling_policy: RandomUniformPolicy
-# promotion_policy: AsyncPromotionPolicy
->>>>>>> 72a9315f
+sample_prior_first: false  # true, false, "highest_fidelity"