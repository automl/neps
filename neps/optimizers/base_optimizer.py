--- conflicted
+++ resolved
@@ -127,14 +127,9 @@
     def ask(
         self,
         trials: Mapping[str, Trial],
-<<<<<<< HEAD
         budget_info: BudgetInfo | None,
         n: int | None = None,
     ) -> SampledConfig | list[SampledConfig]:
-=======
-        max_cost_total_info: BudgetInfo | None,
-    ) -> SampledConfig:
->>>>>>> 79628d07
         """Sample a new configuration.
 
         Args:
