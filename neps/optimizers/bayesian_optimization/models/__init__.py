from neps.utils.common import MissingDependencyError

<<<<<<< HEAD
try:
    from neps.optimizers.models.deepGP import DeepGP
except ImportError as e:
    DeepGP = MissingDependencyError("gpytorch", e)
=======
from .gp import ComprehensiveGP
from .gp_hierarchy import ComprehensiveGPHierarchy

from .ftpfn import FTPFNSurrogate
>>>>>>> f594f528


SurrogateModelMapping = {
<<<<<<< HEAD
    "deep_gp": DeepGP,
    "gp": MissingDependencyError(
        "Removed for now", NotImplementedError("GP is not implemented")
    ),
    "pfn": PFN_SURROGATE,
=======
    "gp": ComprehensiveGP,
    "gp_hierarchy": ComprehensiveGPHierarchy,
    "ftpfn": FTPFNSurrogate,
>>>>>>> f594f528
}<|MERGE_RESOLUTION|>--- conflicted
+++ resolved
@@ -1,28 +1,9 @@
+from neps.optimizers.bayesian_optimization.models.gp import ComprehensiveGP
 from neps.utils.common import MissingDependencyError
 
-<<<<<<< HEAD
-try:
-    from neps.optimizers.models.deepGP import DeepGP
-except ImportError as e:
-    DeepGP = MissingDependencyError("gpytorch", e)
-=======
-from .gp import ComprehensiveGP
-from .gp_hierarchy import ComprehensiveGPHierarchy
-
 from .ftpfn import FTPFNSurrogate
->>>>>>> f594f528
-
 
 SurrogateModelMapping = {
-<<<<<<< HEAD
-    "deep_gp": DeepGP,
-    "gp": MissingDependencyError(
-        "Removed for now", NotImplementedError("GP is not implemented")
-    ),
-    "pfn": PFN_SURROGATE,
-=======
     "gp": ComprehensiveGP,
-    "gp_hierarchy": ComprehensiveGPHierarchy,
     "ftpfn": FTPFNSurrogate,
->>>>>>> f594f528
 }