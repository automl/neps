from __future__ import annotations

import math
from collections.abc import Mapping
from typing import TYPE_CHECKING, Any
from typing_extensions import override

import torch
from botorch.acquisition import LinearMCObjective
from botorch.acquisition.logei import qLogNoisyExpectedImprovement

from neps.optimizers.base_optimizer import BaseOptimizer, SampledConfig
from neps.optimizers.bayesian_optimization.models.gp import (
    encode_trials_for_gp,
    fit_and_acquire_from_gp,
    make_default_single_obj_gp,
)
from neps.optimizers.initial_design import make_initial_design
from neps.sampling import Prior
from neps.search_spaces.encoding import ConfigEncoder

if TYPE_CHECKING:
    from neps.search_spaces import SearchSpace
    from neps.state import BudgetInfo, Trial


def _pibo_exp_term(
    n_sampled_already: int,
    ndims: int,
    initial_design_size: int,
) -> float:
    # pibo paper
    # https://arxiv.org/pdf/2204.11051
    #
    # they use some constant determined from max problem budget. seems impractical,
    # given we might not know the final budget (i.e. imagine you iteratively increase
    # the budget as you go along).
    #
    # instead, we base it on the fact that in lower dimensions, we don't to rely
    # on the prior for too long as the amount of space you need to cover around the
    # prior is fairly low. effectively, since the gp needs little samples to
    # model pretty effectively in low dimension, we can derive the utility from
    # the prior pretty quickly.
    #
    # however, for high dimensional settings, we want to rely longer on the prior
    # for longer as the number of samples needed to model the area around the prior
    # is much larger, and deriving the utility will take longer.
    #
    # in the end, we would like some curve going from 1->0 as n->inf, where `n` is
    # the number of samples we have done so far.
    # the easiest function that does this is `exp(-n)`, with some discounting of `n`
    # dependant on the number of dimensions.
    n_bo_samples = n_sampled_already - initial_design_size
    return math.exp(-n_bo_samples / ndims)


class BayesianOptimization(BaseOptimizer):
    """Implements the basic BO loop."""

    def __init__(
        self,
        pipeline_space: SearchSpace,
        *,
        initial_design_size: int | None = None,
        use_priors: bool = False,
        use_cost: bool = False,
        cost_on_log_scale: bool = True,
        sample_prior_first: bool = False,
        device: torch.device | None = None,
        encoder: ConfigEncoder | None = None,
        seed: int | None = None,
        max_cost_total: Any | None = None,  # TODO: remove
        surrogate_model: Any | None = None,  # TODO: remove
        objective_to_minimize_value_on_error: Any | None = None,  # TODO: remove
        cost_value_on_error: Any | None = None,  # TODO: remove
        ignore_errors: Any | None = None,  # TODO: remove
    ):
        """Initialise the BO loop.

        Args:
            pipeline_space: Space in which to search
            initial_design_size: Number of samples used before using the surrogate model.
                If None, it will use the number of parameters in the search space.
            use_priors: Whether to use priors set on the hyperparameters during search.
            use_cost: Whether to consider reported "cost" from configurations in decision
                making. If True, the optimizer will weigh potential candidates by how much
                they cost, incentivising the optimizer to explore cheap, good performing
                configurations. This amount is modified over time

                !!! warning

                    If using `cost`, cost must be provided in the reports of the trials.

            cost_on_log_scale: Whether to use the log of the cost when using cost.
            sample_prior_first: Whether to sample the default configuration first.
            seed: Seed to use for the random number generator of samplers.
            device: Device to use for the optimization.
            encoder: Encoder to use for encoding the configurations. If None, it will
                will use the default encoder.

        Raises:
            ValueError: if initial_design_size < 1
            ValueError: if no kernel is provided
        """
        if seed is not None:
            raise NotImplementedError(
                "Seed is not implemented yet for BayesianOptimization"
            )
        if any(pipeline_space.graphs):
            raise NotImplementedError("Only supports flat search spaces for now!")
        if any(pipeline_space.fidelities):
            raise ValueError(
                "Fidelities are not supported for BayesianOptimization."
                " Please consider setting the fidelity to a constant value."
                f" Got: {pipeline_space.fidelities}"
            )

        super().__init__(pipeline_space=pipeline_space)

        self.encoder = encoder or ConfigEncoder.from_space(
            space=pipeline_space,
            include_constants_when_decoding=True,
        )
        self.prior = Prior.from_space(pipeline_space) if use_priors is True else None
        self.use_cost = use_cost
        self.use_priors = use_priors
        self.cost_on_log_scale = cost_on_log_scale
        self.device = device
<<<<<<< HEAD
        self.sample_default_first = sample_default_first
=======
        self.sample_prior_first = sample_prior_first
        self.n_initial_design = initial_design_size
>>>>>>> 79628d07
        self.init_design: list[dict[str, Any]] | None = None

        if initial_design_size is not None:
            self.n_initial_design = initial_design_size
        else:
            self.n_initial_design = len(pipeline_space.numerical) + len(
                pipeline_space.categoricals
            )

    @override
    def ask(
        self,
        trials: Mapping[str, Trial],
<<<<<<< HEAD
        budget_info: BudgetInfo | None = None,
        n: int | None = None,
    ) -> SampledConfig | list[SampledConfig]:
        _n = 1 if n is None else n
=======
        max_cost_total_info: BudgetInfo | None = None,
    ) -> SampledConfig:
>>>>>>> 79628d07
        n_sampled = len(trials)
        config_ids = iter(str(i + 1) for i in range(n_sampled, n_sampled + _n))
        space = self.pipeline_space

        sampled_configs: list[SampledConfig] = []

        # If the amount of configs evaluated is less than the initial design
        # requirement, keep drawing from initial design
        n_evaluated = sum(
            1
            for trial in trials.values()
            if trial.report is not None and trial.report.loss is not None
        )
        if n_evaluated < self.n_initial_design:
            design_samples = make_initial_design(
                space=space,
                encoder=self.encoder,
<<<<<<< HEAD
                sample_default_first=(
                    self.sample_default_first if n_sampled == 0 else False
=======
                sample_prior_first=self.sample_prior_first,
                sampler=self.prior if self.prior is not None else "sobol",
                seed=None,  # TODO: Seeding
                sample_size=(
                    "ndim" if self.n_initial_design is None else self.n_initial_design
>>>>>>> 79628d07
                ),
                sampler=self.prior if self.prior is not None else "uniform",
                seed=None,  # TODO: Seeding
                sample_size=_n,
                sample_fidelity="max",
            )

            sampled_configs.extend(
                [
                    SampledConfig(id=config_id, config=config)
                    for config_id, config in zip(
                        config_ids,
                        design_samples,
                        strict=False,
                    )
                ]
            )
            if len(sampled_configs) == _n:
                if n is None:
                    return sampled_configs[0]

                return sampled_configs

        # Otherwise, we encode trials and setup to fit and acquire from a GP
        data, encoder = encode_trials_for_gp(
            trials, space, device=self.device, encoder=self.encoder
        )

        cost_percent = None
        if self.use_cost:
            if max_cost_total_info is None:
                raise ValueError(
                    "Must provide a 'cost' to configurations if using cost"
                    " with BayesianOptimization."
                )
            if max_cost_total_info.max_cost_total is None:
                raise ValueError("Cost budget must be set if using cost")
            cost_percent = (
                max_cost_total_info.used_cost_budget / max_cost_total_info.max_cost_total
            )

        # If we should use the prior, weight the acquisition function by
        # the probability of it being sampled from the prior.
        pibo_exp_term = None
        prior = None
        if self.prior:
            pibo_exp_term = _pibo_exp_term(
                n_sampled, encoder.ncols, self.n_initial_design
            )
            # If the exp term is insignificant, skip prior acq. weighting
            prior = None if pibo_exp_term < 1e-4 else self.prior

        gp = make_default_single_obj_gp(x=data.x, y=data.y, encoder=encoder)
        candidates = fit_and_acquire_from_gp(
            gp=gp,
            x_train=data.x,
            encoder=encoder,
            acquisition=qLogNoisyExpectedImprovement(
                model=gp,
                X_baseline=data.x,
                # Unfortunatly, there's no option to indicate that we minimize
                # the AcqFunction so we need to do some kind of transformation.
                # https://github.com/pytorch/botorch/issues/2316#issuecomment-2085964607
                objective=LinearMCObjective(weights=torch.tensor([-1.0])),
                X_pending=data.x_pending,
                prune_baseline=True,
            ),
            prior=prior,
            n_candidates_required=_n,
            pibo_exp_term=pibo_exp_term,
            costs=data.cost if self.use_cost else None,
            cost_percentage_used=cost_percent,
            costs_on_log_scale=self.cost_on_log_scale,
        )

        configs = encoder.decode(candidates)
        sampled_configs.extend(
            [
                SampledConfig(id=config_id, config=config)
                for config_id, config in zip(config_ids, configs, strict=True)
            ]
        )

        if n is None:
            return sampled_configs[0]

        return sampled_configs<|MERGE_RESOLUTION|>--- conflicted
+++ resolved
@@ -126,13 +126,7 @@
         self.use_priors = use_priors
         self.cost_on_log_scale = cost_on_log_scale
         self.device = device
-<<<<<<< HEAD
-        self.sample_default_first = sample_default_first
-=======
         self.sample_prior_first = sample_prior_first
-        self.n_initial_design = initial_design_size
->>>>>>> 79628d07
-        self.init_design: list[dict[str, Any]] | None = None
 
         if initial_design_size is not None:
             self.n_initial_design = initial_design_size
@@ -145,15 +139,10 @@
     def ask(
         self,
         trials: Mapping[str, Trial],
-<<<<<<< HEAD
         budget_info: BudgetInfo | None = None,
         n: int | None = None,
     ) -> SampledConfig | list[SampledConfig]:
         _n = 1 if n is None else n
-=======
-        max_cost_total_info: BudgetInfo | None = None,
-    ) -> SampledConfig:
->>>>>>> 79628d07
         n_sampled = len(trials)
         config_ids = iter(str(i + 1) for i in range(n_sampled, n_sampled + _n))
         space = self.pipeline_space
@@ -171,17 +160,7 @@
             design_samples = make_initial_design(
                 space=space,
                 encoder=self.encoder,
-<<<<<<< HEAD
-                sample_default_first=(
-                    self.sample_default_first if n_sampled == 0 else False
-=======
-                sample_prior_first=self.sample_prior_first,
-                sampler=self.prior if self.prior is not None else "sobol",
-                seed=None,  # TODO: Seeding
-                sample_size=(
-                    "ndim" if self.n_initial_design is None else self.n_initial_design
->>>>>>> 79628d07
-                ),
+                sample_prior_first=self.sample_prior_first if n_sampled == 0 else False,
                 sampler=self.prior if self.prior is not None else "uniform",
                 seed=None,  # TODO: Seeding
                 sample_size=_n,
