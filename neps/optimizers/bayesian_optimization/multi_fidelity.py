--- conflicted
+++ resolved
@@ -159,37 +159,12 @@
         else:
             self.fantasized_remaining_budget = self.remaining_budget
 
-    def _retrieve_base_id(self, config):
-        # extracting base ids from the submitted configurations that are pending
-        max_pending_evaluation_id = max(
-            [int(k.split("_")[0]) for k in self._pending_evaluations.keys()] + [0]
-        )
-        if self.observed_configs is None or len(self.observed_configs) == 0:
-            # handling the very first iteration
-            base_id = 1
-            return base_id
-        # finding a match for config in the configurations seen so far
-        df = self.observed_configs[
-            self.observed_configs.config.apply(
-                _check_config_equality_without_fidelity, config2=config
-            )
-        ]
-        if df.shape[0]:
-            # find index of configuration already recorded
-            idx = np.where(self.observed_configs.config.values == config)[0][0]
-            base_id = self.observed_configs.iloc[idx].base_id
-        else:
-            # adding a new configuration
-            base_id = max(self.observed_configs.shape[0], max_pending_evaluation_id) + 1
-        return base_id
-
     def get_new_config_id(self, config, base_id=None, fidelity_step=None):
         """An id should be of the form [base_id]_[fidelity_step], with the same
         base_id being shared by configuration with the same parameter values,
         except for the fidelity value.
         """
         if base_id is None:
-<<<<<<< HEAD
             base_id = 1 + max(
                 (
                     int(prev_id.split("_")[0])
@@ -199,10 +174,6 @@
                 ),
                 default=0,
             )
-=======
-            # TODO: generate base_id based on `observed_configs` and `pending_evaluations`
-            base_id = self._retrieve_base_id(config)
->>>>>>> 36d17dff
         if fidelity_step is None:
             fidelity_step = config.fidelity.step_on_scale(self.num_fidelity_steps)
         return f"{base_id}_{fidelity_step}"
@@ -465,10 +436,4 @@
             # assigning the fidelity to evaluate the config at
             config.fidelity.value, config_id = self._switch_to_bo()
             previous_config_id = None
-        return config, config_id, previous_config_id  # type: ignore
-
-
-def _check_config_equality_without_fidelity(config1, config2):
-    return all(
-        [hp == config1[hp_name] for hp_name, hp in config2.items() if not hp.is_fidelity]
-    )+        return config, config_id, previous_config_id  # type: ignore