from __future__ import annotations

from typing import TYPE_CHECKING, Callable, Sequence
from typing_extensions import override

import numpy as np
import torch
from more_itertools import first

from neps.optimizers.bayesian_optimization.acquisition_samplers.base_acq_sampler import (
    AcquisitionSampler,
)
from neps.optimizers.bayesian_optimization.acquisition_samplers.random_sampler import (
    RandomSampler,
)

if TYPE_CHECKING:
    from neps.search_spaces.search_space import SearchSpace


def _propose_location(
    acquisition_function: Callable,
    candidates: list[SearchSpace],
    top_n: int = 5,
    return_distinct: bool = True,
) -> tuple[list[SearchSpace], np.ndarray | torch.Tensor, np.ndarray]:
    """top_n: return the top n candidates wrt the acquisition function."""
    if return_distinct:
        eis = acquisition_function(candidates, asscalar=True)  # faster
        eis_, unique_idx = np.unique(eis, return_index=True)
        try:
            i = np.argpartition(eis_, -top_n)[-top_n:]
            indices = np.array([unique_idx[j] for j in i])
        except ValueError:
            eis = torch.tensor([acquisition_function(c) for c in candidates])
            _, indices = eis.topk(top_n)
    else:
        eis = torch.tensor([acquisition_function(c) for c in candidates])
        _, indices = eis.topk(top_n)

    xs = [candidates[int(i)] for i in indices]
    return xs, eis, indices


class MutationSampler(AcquisitionSampler):
    def __init__(
        self,
        pipeline_space,
        pool_size: int = 250,
        n_best: int = 10,
        mutate_size: float | int = 0.5,
        allow_isomorphism: bool = False,
        check_isomorphism_history: bool = True,
        patience: int = 50,
    ):
        super().__init__(pipeline_space=pipeline_space, patience=patience)
        self.pool_size = pool_size
        self.n_best = n_best
        self.mutate_size = mutate_size
        if isinstance(mutate_size, int):
            assert (
                pool_size >= mutate_size
            ), " pool_size must be larger or equal to mutate_size"

        self.allow_isomorphism = allow_isomorphism
        self.check_isomorphism_history = (
            check_isomorphism_history  # check for isomorphisms also in previous graphs
        )

        self.random_sampling = RandomSampler(
            pipeline_space=pipeline_space, patience=patience
        )

    @override
    def set_state(
        self, x: list[SearchSpace], y: Sequence[float] | np.ndarray | torch.Tensor
    ) -> None:
        super().set_state(x, y)
        self.random_sampling.set_state(x, y)

    @override
    def sample(self, acquisition_function: Callable) -> SearchSpace:
        return first(self.sample_batch(acquisition_function, batch=1))

    @override
    def sample_batch(
        self,
        acquisition_function: Callable,
        batch: int,
    ) -> list[SearchSpace]:
        pool = self.create_pool(
            x=self.x,
            y=self.y,
            acquisition_function=acquisition_function,
            pool_size=self.pool_size,
        )

        samples, _, _ = _propose_location(
            acquisition_function=acquisition_function,
            top_n=batch,
            candidates=pool,
        )
        return samples

    def create_pool(
        self,
        x: list[SearchSpace],
        y: Sequence[float] | np.ndarray | torch.Tensor,
        acquisition_function: Callable,
        pool_size: int,
    ) -> list[SearchSpace]:
        if len(x) == 0:
            return self.random_sampling.sample_batch(acquisition_function, pool_size)

<<<<<<< HEAD
        if isinstance(self.mutate_size, int):
            mutate_size = self.mutate_size
        else:
            mutate_size = int(self.mutate_size * pool_size)

        n_best = len(x) if len(x) < self.n_best else self.n_best
        best_configs = [x for (_, x) in sorted(zip(y, x), key=lambda pair: pair[0])][
            :n_best
        ]
=======
        mutate_size = (
            int(0.5 * pool_size) if self.mutate_size is None else self.mutate_size
        )
        assert (
            pool_size >= mutate_size
        ), " pool_size must be larger or equal to mutate_size"

        n_best = len(self.x) if len(self.x) < self.n_best else self.n_best
        best_configs = [
                           x for (_, x) in
                           sorted(zip(self.y, self.x), key=lambda pair: pair[0])
                       ][:n_best]
>>>>>>> f594f528

        seen: set[int] = set()

        def _hash(_config: SearchSpace) -> int:
            return hash(_config.hp_values().values())

        evaluation_pool = []
        per_arch = mutate_size // n_best

        for config in best_configs:
            remaining_patience = self.patience
            for _ in range(per_arch):
                while remaining_patience:
                    try:
                        # needs to throw an Exception if config is not valid, e.g., empty graph etc.!
                        child = config.mutate()
                    except Exception:
                        remaining_patience -= 1
                        continue
                    hash_child = _hash(child)

                    if not self.allow_isomorphism:
                        # if disallow isomorphism, we enforce that each time, we mutate n distinct graphs.
                        # For now we do not check the isomorphism in all of the previous graphs though
                        if child == config or hash_child in seen:
                            remaining_patience -= 1
                            continue

                    evaluation_pool.append(child)
                    seen.add(hash_child)
                    break

        # Fill missing pool with random samples
        nrandom_archs = max(pool_size - len(evaluation_pool), 0)
        if nrandom_archs:
            random_evaluation_pool = self.random_sampling.sample_batch(
                acquisition_function, nrandom_archs
            )
            evaluation_pool += random_evaluation_pool

        return evaluation_pool<|MERGE_RESOLUTION|>--- conflicted
+++ resolved
@@ -112,30 +112,16 @@
         if len(x) == 0:
             return self.random_sampling.sample_batch(acquisition_function, pool_size)
 
-<<<<<<< HEAD
         if isinstance(self.mutate_size, int):
             mutate_size = self.mutate_size
         else:
             mutate_size = int(self.mutate_size * pool_size)
 
-        n_best = len(x) if len(x) < self.n_best else self.n_best
-        best_configs = [x for (_, x) in sorted(zip(y, x), key=lambda pair: pair[0])][
-            :n_best
-        ]
-=======
-        mutate_size = (
-            int(0.5 * pool_size) if self.mutate_size is None else self.mutate_size
-        )
-        assert (
-            pool_size >= mutate_size
-        ), " pool_size must be larger or equal to mutate_size"
-
         n_best = len(self.x) if len(self.x) < self.n_best else self.n_best
         best_configs = [
-                           x for (_, x) in
-                           sorted(zip(self.y, self.x), key=lambda pair: pair[0])
-                       ][:n_best]
->>>>>>> f594f528
+           x for (_, x) in
+           sorted(zip(self.y, self.x), key=lambda pair: pair[0])
+       ][:n_best]
 
         seen: set[int] = set()
 
