--- conflicted
+++ resolved
@@ -9,19 +9,9 @@
 import torch
 
 from neps.optimizers.base_optimizer import BaseOptimizer, SampledConfig
+from neps.search_spaces import Categorical, Constant, Float, Integer
 from neps.search_spaces.architecture.graph_grammar import GraphParameter
 from neps.search_spaces.domain import UNIT_FLOAT_DOMAIN
-<<<<<<< HEAD
-from neps.search_spaces.hyperparameters.categorical import CategoricalParameter
-from neps.search_spaces.hyperparameters.constant import ConstantParameter
-from neps.search_spaces.hyperparameters.float import FloatParameter
-from neps.search_spaces.hyperparameters.integer import IntegerParameter
-=======
-from neps.search_spaces.hyperparameters.categorical import Categorical
-from neps.search_spaces.hyperparameters.constant import Constant
-from neps.search_spaces.hyperparameters.float import Float
-from neps.search_spaces.hyperparameters.integer import Integer
->>>>>>> 26724bc0
 
 if TYPE_CHECKING:
     from neps.search_spaces.search_space import SearchSpace
@@ -36,18 +26,6 @@
 ) -> list[dict[str, Any]]:
     """Get a grid of configurations from the search space.
 
-<<<<<<< HEAD
-    For [`NumericalParameter`][neps.search_spaces.NumericalParameter] hyperparameters,
-    the parameter `size_per_numerical_hp=` is used to determine a grid. If there are
-    any duplicates, e.g. for an
-    [`IntegerParameter`][neps.search_spaces.IntegerParameter], then we will
-    remove duplicates.
-
-    For [`CategoricalParameter`][neps.search_spaces.CategoricalParameter]
-    hyperparameters, we include all the choices in the grid.
-
-    For [`ConstantParameter`][neps.search_spaces.ConstantParameter] hyperparameters,
-=======
     For [`Numerical`][neps.search_spaces.Numerical] hyperparameters,
     the parameter `size_per_numerical_hp=` is used to determine a grid. If there are
     any duplicates, e.g. for an
@@ -58,7 +36,6 @@
     hyperparameters, we include all the choices in the grid.
 
     For [`Constant`][neps.search_spaces.Constant] hyperparameters,
->>>>>>> 26724bc0
     we include the constant value in the grid.
 
     !!! note "TODO"
@@ -85,19 +62,11 @@
             # If this is resolved, please update the docstring!
             case GraphParameter():
                 raise ValueError("Trying to create a grid for graphs!")
-<<<<<<< HEAD
-            case CategoricalParameter():
-                param_ranges[name] = list(hp.choices)
-            case ConstantParameter():
-                param_ranges[name] = [hp.value]
-            case IntegerParameter() | FloatParameter():
-=======
             case Categorical():
                 param_ranges[name] = list(hp.choices)
             case Constant():
                 param_ranges[name] = [hp.value]
             case Integer() | Float():
->>>>>>> 26724bc0
                 if hp.is_fidelity:
                     param_ranges[name] = [hp.upper]
                     continue
