--- conflicted
+++ resolved
@@ -94,12 +94,9 @@
     "async_hb",
     "ifbo",
     "priorband",
-<<<<<<< HEAD
     "moasha",
     "mo_hyperband",
     "neps_priorband",
-=======
->>>>>>> 3e545825
 ]
 NO_DEFAULT_FIDELITY_SUPPORT = [
     "random_search",
@@ -118,33 +115,29 @@
     "hyperband",
     "async_hb",
     "random_search",
-<<<<<<< HEAD
     "moasha",
     "mo_hyperband",
     "neps_random_search",
     "complex_random_search",
-=======
->>>>>>> 3e545825
 ]
 REQUIRES_PRIOR = [
     "pibo",
     "priorband",
 ]
 
-<<<<<<< HEAD
+REQUIRES_FIDELITY_MO = [
+    "moasha",
+    "mo_hyperband",
+]
+
+REQUIRES_MO_PRIOR = [
+    "primo",
+]
+
 REQUIRES_NEPS_SPACE = [
     "neps_priorband",
     "neps_random_search",
     "complex_random_search",
-=======
-REQUIRES_FIDELITY_MO = [
-    "moasha",
-    "mo_hyperband",
-]
-
-REQUIRES_MO_PRIOR = [
-    "primo",
->>>>>>> 3e545825
 ]
 
 
@@ -175,7 +168,7 @@
     ):
         pytest.xfail(f"{key} requires a prior")
 
-    if key in REQUIRES_FIDELITY_MO and search_space.fidelity is None:
+    if key in REQUIRES_FIDELITY_MO and not search_space.fidelity_attrs:
         pytest.xfail(f"Multi-objective optimizer {key} requires a fidelity parameter")
 
     if key in REQUIRES_MO_PRIOR:
