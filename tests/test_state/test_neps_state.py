--- conflicted
+++ resolved
@@ -96,6 +96,8 @@
     "async_hb",
     "ifbo",
     "priorband",
+    "moasha",
+    "mo_hyperband",
 ]
 NO_DEFAULT_FIDELITY_SUPPORT = [
     "random_search",
@@ -109,17 +111,11 @@
     "ifbo",
     "successive_halving",
     "asha",
-<<<<<<< HEAD
-    "moasha",
-    "asha_prior",
     "hyperband",
-    "mo_hyperband",
-    "hyperband_prior",
-=======
-    "hyperband",
->>>>>>> 41423408
     "async_hb",
     "random_search",
+    "moasha",
+    "mo_hyperband",
 ]
 REQUIRES_PRIOR = [
     "pibo",
