--- conflicted
+++ resolved
@@ -15,21 +15,19 @@
 
 
 @fixture
-@parametrize("max_cost_total_info", [BudgetInfo(max_cost_total=10, used_cost_budget=0), None])
+@parametrize(
+    "max_cost_total_info", [BudgetInfo(max_cost_total=10, used_cost_budget=0), None]
+)
 @parametrize("shared_state", [{"a": "b"}, {}])
 def optimizer_state(
     max_cost_total_info: BudgetInfo | None,
     shared_state: dict[str, Any],
 ) -> OptimizationState:
-<<<<<<< HEAD
     return OptimizationState(
-        budget=budget,
+        budget=max_cost_total_info,
         seed_snapshot=SeedSnapshot.new_capture(),
         shared_state=shared_state,
     )
-=======
-    return OptimizationState(budget=max_cost_total_info, shared_state=shared_state)
->>>>>>> 79628d07
 
 
 @fixture
@@ -77,13 +75,9 @@
     # that we prioritize what's in the existing data over what
     # was passed in.
     different_state = OptimizationState(
-<<<<<<< HEAD
-        budget=BudgetInfo(max_cost_budget=20, used_cost_budget=10),
+        budget=BudgetInfo(max_cost_total=20, used_cost_budget=10),
         seed_snapshot=SeedSnapshot.new_capture(),
-=======
-        budget=BudgetInfo(max_cost_total=20, used_cost_budget=10),
->>>>>>> 79628d07
-        shared_state={"c": "d"},
+        shared_state=None,
     )
     neps_state2 = NePSState.create_or_load(
         path=new_path,
