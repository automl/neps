--- conflicted
+++ resolved
@@ -22,11 +22,7 @@
 
 For instructions see below.
 
-<<<<<<< HEAD
 ## 1. Install uv
-=======
-### 1. Optional: Install miniconda and create a virtual environment
->>>>>>> a1da0417
 
 First, install uv, e.g., via
 
@@ -40,18 +36,6 @@
 powershell -ExecutionPolicy ByPass -c "irm https://astral.sh/uv/install.ps1 | iex"
 ```
 
-<<<<<<< HEAD
-=======
-### 2. Install poetry
-
-First, install poetry, e.g., via
-
-```bash
-curl -sSL https://install.python-poetry.org | python3 -
-# or directly into your virtual env using `pip install poetry`
-```
->>>>>>> a1da0417
-
 ## 2. Clone the neps repository
 
 ```bash
@@ -59,15 +43,7 @@
 cd neps
 ```
 
-<<<<<<< HEAD
 ## 3. Create a virtual environment and install the neps package
-=======
-to your `.zshrc` / `.bashrc` or alternatively simply running the export manually.
-
-### 3. Install the neps Package Using poetry
-
-Clone the repository, e.g.,
->>>>>>> a1da0417
 
 ```bash
 uv venv --python 3.11
@@ -175,7 +151,6 @@
 If tests fail for you on the master, please raise an issue on github, preferably with some information on the error,
 traceback and the environment in which you are running, i.e. python version, OS, etc.
 
-<<<<<<< HEAD
 ## Regression Tests
 
 Regression tests are run on each push to the repository to assure the performance of the optimizers don't degrade.
@@ -223,8 +198,7 @@
 
 ## Disabling and Skipping Checks etc.
 
-=======
->>>>>>> a1da0417
+
 ### Pre-commit: How to not run hooks?
 
 To commit without running `pre-commit` use `git commit --no-verify -m <COMMIT MESSAGE>`.
@@ -299,50 +273,24 @@
 
 We follow the [semantic versioning](https://semver.org) scheme.
 
-<<<<<<< HEAD
 ## 1. Run tests
-=======
-### 1. Update the Package Version and CITATION.cff
->>>>>>> a1da0417
 
 ```bash
 uv run pytest
 ```
 
-<<<<<<< HEAD
 ## 2. Update the Package Version and CITATION.cff
 
 ```bash
 bump-my-version bump <major | minor | patch>
 ```
-=======
-and manually change the version specified in `CITATION.cff` and `docs/citations.md`
->>>>>>> a1da0417
-
-### 2. Commit with a Version Tag
-
-First commit and test
-
-```bash
-git add pyproject.toml
-git commit -m "Bump version from v0.8.4 to v0.9.0"
-uv run pytest
-```
-
-Then tag and push
-
-```bash
-git tag v0.9.0
-git push --tags
-git push
-```
 
 ### 3. Update Documentation
 
 First check if the documentation has any issues via
 
 ```bash
-mike deploy 0.9.0 latest -u
+mike deploy <current version> latest -u
 mike serve
 ```
 
@@ -351,7 +299,7 @@
 Afterwards, publish it via
 
 ```bash
-mike deploy 0.9.0 latest -up
+mike deploy <current version> latest -up
 ```
 
 ### 4. Publish on PyPI
