# Neural Pipeline Search (NePS)

[![PyPI version](https://img.shields.io/pypi/v/neural-pipeline-search?color=informational)](https://pypi.org/project/neural-pipeline-search/)
[![Python versions](https://img.shields.io/pypi/pyversions/neural-pipeline-search)](https://pypi.org/project/neural-pipeline-search/)
[![License](https://img.shields.io/pypi/l/neural-pipeline-search?color=informational)](LICENSE)
[![Tests](https://github.com/automl/neps/actions/workflows/tests.yaml/badge.svg)](https://github.com/automl/neps/actions)

Welcome to NePS, a powerful and flexible Python library for hyperparameter optimization (HPO) and neural architecture search (NAS) with its primary goal: enable HPO adoption in practice for deep learners!

NePS houses recently published and some more well-established algorithms that are all capable of being run massively parallel on any distributed setup, with tools to analyze runs, restart runs, etc.

Take a look at our [documentation](https://automl.github.io/neps/latest/) and continue following through current README for instructions on how to use NePS!


## Key Features

<<<<<<< HEAD
In addition to the common features offered by traditional HPO and NAS libraries, NePS stands out with the following key features:

1. [**Hyperparameter Optimization (HPO) With Prior Knowledge:**](neps_examples/template/priorband_template.py) 
    - NePS excels in efficiently tuning hyperparameters using algorithms that enable users to make use of their prior knowledge within the search space. This is leveraged by the insights presented in:
        - [PriorBand: Practical Hyperparameter Optimization in the Age of Deep Learning](https://arxiv.org/abs/2306.12370)
        - [πBO: Augmenting Acquisition Functions with User Beliefs for Bayesian Optimization](https://arxiv.org/abs/2204.11051)
=======
## Recent publications

* [PriorBand: Practical Hyperparameter Optimization in the Age of Deep Learning](https://arxiv.org/abs/2306.12370), NeurIPS 2023
* [Construction of Hierarchical Neural Architecture Search Spaces based on Context-free Grammars](https://arxiv.org/abs/2211.01842), NeurIPS 2023
* [πBO: Augmenting Acquisition Functions with User Beliefs for Bayesian Optimization](https://arxiv.org/abs/2204.11051), ICLR 2022
>>>>>>> eca37d5a

2. [**Neural Architecture Search (NAS) With Context-free Grammar Search Spaces:**](neps_examples/basic_usage/architecture.py) 
    - NePS is equipped to handle context-free grammar search spaces, providing advanced capabilities for designing and optimizing architectures. this is leveraged by the insights presented in:
        - [Construction of Hierarchical Neural Architecture Search Spaces based on Context-free Grammars](https://arxiv.org/abs/2211.01842)

3. [**Easy Parallelization:**](https://automl.github.io/neps/latest/parallelization/) 
    - NePS simplifies the parallelization of optimization tasks. Whether experiments are running on a single machine or a distributed computing environment.

4. [**Resume Runs After Termination:**](https://automl.github.io/neps/latest/parallelization/) 
    - NePS allows users to easily resume optimization runs after termination, providing a convenient and efficient workflow for long-running experiments.

5. [**Seamless User Code Integration:**](neps_examples/template/) 
    - NePS's modular design ensures flexibility and extensibility. Integrate NePS effortlessly into existing machine learning workflows.

<<<<<<< HEAD
## Getting Started
=======
## Note

As indicated with the `v0.x.x` version number, NePS is early-stage code and APIs might change in the future.

## Installation
>>>>>>> eca37d5a

### 1. Installation

Using pip:

```bash
pip install neural-pipeline-search
```

> Note: As indicated with the `v0.x.x` version number, NePS is early stage code and APIs might change in the future.

### 2. Basic Usage

Using `neps` always follows the same pattern:

1. Define a `run_pipeline` function that evaluates architectures/hyperparameters for your problem
1. Define a search space `pipeline_space` of architectures/hyperparameters
1. Call `neps.run` to optimize `run_pipeline` over `pipeline_space`

In code, the usage pattern can look like this:

```python
import neps
import logging


# 1. Define a function that accepts hyperparameters and computes the validation error
def run_pipeline(
    hyperparameter_a: float, hyperparameter_b: int, architecture_parameter: str
) -> dict:
    # Create your model
    model = MyModel(architecture_parameter)

    # Train and evaluate the model with your training pipeline
    validation_error, test_error = train_and_eval(
        model, hyperparameter_a, hyperparameter_b
    )

    return {  # dict or float(validation error)
        "loss": validation_error,
        "info_dict": {
            "test_error": test_error
            # + Other metrics
        },
    }


# 2. Define a search space of hyperparameters; use the same names as in run_pipeline
pipeline_space = dict(
    hyperparameter_b=neps.IntegerParameter(
        lower=1, upper=42, is_fidelity=True
    ),  # Mark 'is_fidelity' as true for a multi-fidelity approach.
    hyperparameter_a=neps.FloatParameter(
        lower=0.001, upper=0.1, log=True
    ),  # If True, the search space is sampled in log space.
    architecture_parameter=neps.CategoricalParameter(
        ["option_a", "option_b", "option_c"]
    ),
)

if __name__ == "__main__":
    # 3. Run the NePS optimization
    logging.basicConfig(level=logging.INFO)
    neps.run(
        run_pipeline=run_pipeline,
        pipeline_space=pipeline_space,
        root_directory="path/to/save/results",  # Replace with the actual path.
        max_evaluations_total=100,
        searcher="hyperband"  # Optional specifies the search strategy,
        # otherwise NePs decides based on your data.
    )
```

## Documentation

For more details and features please have a look at our [documentation](https://automl.github.io/neps/latest/) and [examples](neps_examples)

## Analysing runs

See our [documentation on analysing runs](https://automl.github.io/neps/latest/analyse).

## Contributing

Please see the [documentation for contributors](https://automl.github.io/neps/latest/contributing/).

## Citations

Please consider citing us if you use our tool!

Refer to our [documentation on citations](https://automl.github.io/neps/latest/citations/).

## Alternatives

<<<<<<< HEAD
Please see the [documentation for contributors](https://automl.github.io/neps/latest/contributing/).

## Citations

Please consider citing us if you use our tool!

Refer to our [documentation on citations](docs/citations.md).
=======
NePS does not cover your use-case? Have a look at [some alternatives](https://automl.github.io/neps/latest/alternatives).
>>>>>>> eca37d5a
<|MERGE_RESOLUTION|>--- conflicted
+++ resolved
@@ -14,20 +14,12 @@
 
 ## Key Features
 
-<<<<<<< HEAD
 In addition to the common features offered by traditional HPO and NAS libraries, NePS stands out with the following key features:
 
 1. [**Hyperparameter Optimization (HPO) With Prior Knowledge:**](neps_examples/template/priorband_template.py) 
     - NePS excels in efficiently tuning hyperparameters using algorithms that enable users to make use of their prior knowledge within the search space. This is leveraged by the insights presented in:
         - [PriorBand: Practical Hyperparameter Optimization in the Age of Deep Learning](https://arxiv.org/abs/2306.12370)
         - [πBO: Augmenting Acquisition Functions with User Beliefs for Bayesian Optimization](https://arxiv.org/abs/2204.11051)
-=======
-## Recent publications
-
-* [PriorBand: Practical Hyperparameter Optimization in the Age of Deep Learning](https://arxiv.org/abs/2306.12370), NeurIPS 2023
-* [Construction of Hierarchical Neural Architecture Search Spaces based on Context-free Grammars](https://arxiv.org/abs/2211.01842), NeurIPS 2023
-* [πBO: Augmenting Acquisition Functions with User Beliefs for Bayesian Optimization](https://arxiv.org/abs/2204.11051), ICLR 2022
->>>>>>> eca37d5a
 
 2. [**Neural Architecture Search (NAS) With Context-free Grammar Search Spaces:**](neps_examples/basic_usage/architecture.py) 
     - NePS is equipped to handle context-free grammar search spaces, providing advanced capabilities for designing and optimizing architectures. this is leveraged by the insights presented in:
@@ -42,15 +34,7 @@
 5. [**Seamless User Code Integration:**](neps_examples/template/) 
     - NePS's modular design ensures flexibility and extensibility. Integrate NePS effortlessly into existing machine learning workflows.
 
-<<<<<<< HEAD
 ## Getting Started
-=======
-## Note
-
-As indicated with the `v0.x.x` version number, NePS is early-stage code and APIs might change in the future.
-
-## Installation
->>>>>>> eca37d5a
 
 ### 1. Installation
 
@@ -144,14 +128,4 @@
 
 ## Alternatives
 
-<<<<<<< HEAD
-Please see the [documentation for contributors](https://automl.github.io/neps/latest/contributing/).
-
-## Citations
-
-Please consider citing us if you use our tool!
-
-Refer to our [documentation on citations](docs/citations.md).
-=======
-NePS does not cover your use-case? Have a look at [some alternatives](https://automl.github.io/neps/latest/alternatives).
->>>>>>> eca37d5a
+NePS does not cover your use-case? Have a look at [some alternatives](https://automl.github.io/neps/latest/alternatives).