import logging
from pathlib import Path
import torch
import torch.nn as nn
import torch.optim as optim
from torch.utils.data import DataLoader
from torchvision import datasets, transforms

import neps
from neps import tblogger
from neps.plot.plot3D import Plotter3D


class SimpleNN(nn.Module):
    def __init__(self, input_size, num_layers, num_neurons):
        super().__init__()
        layers = [nn.Flatten()]

        for _ in range(num_layers):
            layers.append(nn.Linear(input_size, num_neurons))
            layers.append(nn.ReLU())
            input_size = num_neurons  # Set input size for the next layer

        layers.append(nn.Linear(num_neurons, 10))  # Output layer for 10 classes
        self.model = nn.Sequential(*layers)

    def forward(self, x):
        return self.model(x)


def training_pipeline(
    pipeline_directory,
    previous_pipeline_directory,
    num_layers,
    num_neurons,
    epochs,
    learning_rate,
    weight_decay,
):
    """
    Trains and validates a simple neural network on the MNIST dataset.

    Args:
        num_layers (int): Number of hidden layers in the network.
        num_neurons (int): Number of neurons in each hidden layer.
        epochs (int): Number of training epochs.
        learning_rate (float): Learning rate for the optimizer.
        optimizer (str): Name of the optimizer to use ('adam' or 'sgd').

    Returns:
        float: The average objective_to_minimize over the validation set after training.

    Raises:
        KeyError: If the specified optimizer is not supported.
    """
    # Transformations applied on each image
    transform = transforms.Compose(
        [
            transforms.ToTensor(),
            transforms.Normalize(
                (0.1307,), (0.3081,)
            ),  # Mean and Std Deviation for MNIST
        ]
    )

    # Loading MNIST dataset
    dataset = datasets.MNIST(
        root="./.data", train=True, download=True, transform=transform
    )
    train_set, val_set = torch.utils.data.random_split(dataset, [50000, 10000])
    train_loader = DataLoader(train_set, batch_size=64, shuffle=True)
    val_loader = DataLoader(val_set, batch_size=1000, shuffle=False)

    model = SimpleNN(28 * 28, num_layers, num_neurons)
    criterion = nn.CrossEntropyLoss()

    # Select optimizer
    optimizer = optim.AdamW(
        model.parameters(), lr=learning_rate, weight_decay=weight_decay
    )

    # Loading potential checkpoint
    start_epoch = 1
    if previous_pipeline_directory is not None:
        if (Path(previous_pipeline_directory) / "checkpoint.pt").exists():
            states = torch.load(
                Path(previous_pipeline_directory) / "checkpoint.pt",
                weights_only=False
            )
            model = states["model"]
            optimizer = states["optimizer"]
            start_epoch = states["epochs"]

    # Training loop
    for epoch in range(start_epoch, epochs + 1):
        model.train()
        for batch_idx, (data, target) in enumerate(train_loader):
            optimizer.zero_grad()
            output = model(data)
            objective_to_minimize = criterion(output, target)
            objective_to_minimize.backward()
            optimizer.step()

    # Validation loop
    model.eval()
    val_objective_to_minimize = 0
    val_correct = 0
    val_total = 0
    with torch.no_grad():
        for data, target in val_loader:
            output = model(data)
            val_objective_to_minimize += criterion(output, target).item()

            # Get the predicted class
            _, predicted = torch.max(output.data, 1)

            # Count correct predictions
            val_total += target.size(0)
            val_correct += (predicted == target).sum().item()

    val_objective_to_minimize /= len(val_loader.dataset)
    val_err = 1 - val_correct / val_total

    # Saving checkpoint
    states = {
        "model": model,
        "optimizer": optimizer,
        "epochs": epochs,
    }
    torch.save(states, Path(pipeline_directory) / "checkpoint.pt")

    # Logging
    # tblogger.log(
    #     objective_to_minimize=val_objective_to_minimize,
    #     current_epoch=epochs,
    #     # Set to `True` for a live incumbent trajectory.
    #     write_summary_incumbent=True,
    #     # Set to `True` for a live objective_to_minimize trajectory for each config.
    #     writer_config_scalar=True,
    #     # Set to `True` for live parallel coordinate, scatter plot matrix, and table view.
    #     writer_config_hparam=True,
    #     # Appending extra data
    #     extra_data={
    #         "train_objective_to_minimize": tblogger.scalar_logging(
    #             objective_to_minimize.item()
    #         ),
    #         "val_err": tblogger.scalar_logging(val_err),
    #     },
    # )

    return val_err


if __name__ == "__main__":
    logging.basicConfig(level=logging.INFO)

    pipeline_space = {
        "learning_rate": neps.Float(1e-5, 1e-1, log=True),
        "num_layers": neps.Integer(1, 5),
        "num_neurons": neps.Integer(64, 128),
        "weight_decay": neps.Float(1e-5, 0.1, log=True),
        "epochs": neps.Integer(1, 10, is_fidelity=True),
    }

    neps.run(
        pipeline_space=pipeline_space,
        evaluate_pipeline=training_pipeline,
        optimizer="ifbo",
        max_evaluations_total=50,
<<<<<<< HEAD
        root_directory="./debug/ifbo-mnist/",
        overwrite_root_directory=False,  # set to False for a multi-worker run
=======
        root_directory="./results/ifbo-mnist/",
        overwrite_working_directory=False,  # set to False for a multi-worker run
>>>>>>> 0ef3731f
    )

    # NOTE: this is `experimental` and may not work as expected
    ## plotting a 3D plot for learning curves explored by ifbo
    plotter = Plotter3D(
        run_path="./results/ifbo-mnist/",  # same as `root_directory` above
        fidelity_key="epochs",  # same as `pipeline_space`
    )
    plotter.plot3D(filename="ifbo")<|MERGE_RESOLUTION|>--- conflicted
+++ resolved
@@ -167,13 +167,8 @@
         evaluate_pipeline=training_pipeline,
         optimizer="ifbo",
         max_evaluations_total=50,
-<<<<<<< HEAD
-        root_directory="./debug/ifbo-mnist/",
-        overwrite_root_directory=False,  # set to False for a multi-worker run
-=======
         root_directory="./results/ifbo-mnist/",
         overwrite_working_directory=False,  # set to False for a multi-worker run
->>>>>>> 0ef3731f
     )
 
     # NOTE: this is `experimental` and may not work as expected
