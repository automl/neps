--- conflicted
+++ resolved
@@ -142,9 +142,5 @@
         evaluate_pipeline=evaluate_pipeline,
         pipeline_space=pipeline_space,
         root_directory="results/hpo_image_segmentation",
-<<<<<<< HEAD
-        max_evaluations_total=500,
-=======
         fidelities_to_spend=500
->>>>>>> 3e545825
     )