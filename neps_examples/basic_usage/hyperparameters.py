--- conflicted
+++ resolved
@@ -14,12 +14,8 @@
     objective_to_minimize = -float(
         np.sum([float1, float2, int(categorical), integer1, integer2])
     )
-<<<<<<< HEAD
-    return objective_to_minimize
-=======
     return {"objective_to_minimize": objective_to_minimize, "cost": categorical,}
     
->>>>>>> 9c84805a
 
 
 class HPOSpace(neps.PipelineSpace):
