import logging

import lightning as L
import torch
import torch.nn as nn
import torch.nn.functional as F
from torch.utils.data import DataLoader, random_split
import neps

NUM_GPU = 8  # Number of GPUs to use for DDP


class ToyModel(nn.Module):
    """Taken from https://pytorch.org/tutorials/intermediate/ddp_tutorial.html"""

    def __init__(self):
        super(ToyModel, self).__init__()
        self.net1 = nn.Linear(10, 10)
        self.relu = nn.ReLU()
        self.net2 = nn.Linear(10, 5)

    def forward(self, x):
        return self.net2(self.relu(self.net1(x)))


class LightningModel(L.LightningModule):
    def __init__(self, lr):
        super().__init__()
        self.lr = lr
        self.model = ToyModel()

    def training_step(self, batch, batch_idx):
        x, y = batch
        y_hat = self.model(x)
        loss = F.mse_loss(y_hat, y)
        self.log("train_loss", loss, prog_bar=True, sync_dist=True)
        return loss

    def validation_step(self, batch, batch_idx):
        x, y = batch
        y_hat = self.model(x)
        loss = F.mse_loss(y_hat, y)
        self.log("val_loss", loss, prog_bar=True, sync_dist=True)
        return loss

    def test_step(self, batch, batch_idx):
        x, y = batch
        y_hat = self.model(x)
        loss = F.mse_loss(y_hat, y)
        self.log("test_loss", loss, prog_bar=True, sync_dist=True)
        return loss

    def configure_optimizers(self):
        return torch.optim.SGD(self.parameters(), lr=self.lr)


def evaluate_pipeline(lr=0.1, epoch=20):
    L.seed_everything(42)
    # Model
    model = LightningModel(lr=lr)

    # Generate random tensors for data and labels
    data = torch.rand((1000, 10))
    labels = torch.rand((1000, 5))

    dataset = list(zip(data, labels))

    train_dataset, val_dataset, test_dataset = random_split(dataset, [600, 200, 200])

    # Define simple data loaders using tensors and slicing
    train_dataloader = DataLoader(train_dataset, batch_size=20, shuffle=True)
    val_dataloader = DataLoader(val_dataset, batch_size=20, shuffle=False)
    test_dataloader = DataLoader(test_dataset, batch_size=20, shuffle=False)

    # Trainer with DDP Strategy
    trainer = L.Trainer(
        gradient_clip_val=0.25,
        max_epochs=epoch,
        fast_dev_run=False,
        strategy="ddp",
        devices=NUM_GPU,
    )
    trainer.fit(model, train_dataloader, val_dataloader)
    trainer.validate(model, test_dataloader)
    return trainer.logged_metrics["val_loss"].item()


class HPOSpace(neps.PipelineSpace):
    lr = neps.Float(min_value=0.001, max_value=0.1, log=True, prior=0.01)
    epoch = neps.Fidelity(neps.Integer(min_value=1, max_value=3))


logging.basicConfig(level=logging.INFO)
neps.run(
    evaluate_pipeline=evaluate_pipeline,
    pipeline_space=HPOSpace(),
    root_directory="results/pytorch_lightning_ddp",
<<<<<<< HEAD
    max_evaluations_total=5,
)
=======
    fidelities_to_spend=5
    )
>>>>>>> 3e545825
<|MERGE_RESOLUTION|>--- conflicted
+++ resolved
@@ -95,10 +95,5 @@
     evaluate_pipeline=evaluate_pipeline,
     pipeline_space=HPOSpace(),
     root_directory="results/pytorch_lightning_ddp",
-<<<<<<< HEAD
-    max_evaluations_total=5,
-)
-=======
     fidelities_to_spend=5
-    )
->>>>>>> 3e545825
+    )