--- conflicted
+++ resolved
@@ -216,10 +216,5 @@
         evaluate_pipeline=evaluate_pipeline,
         pipeline_space=HPOSpace(),
         root_directory="results/pytorch_fsdp",
-<<<<<<< HEAD
-        max_evaluations_total=20,
-    )
-=======
-        fidelities_to_spend=20
-        )
->>>>>>> 3e545825
+        fidelities_to_spend=20,
+    )